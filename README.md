# Zugkontrolle

Ermöglicht die Steuerung einer Modelleisenbahn über einen Raspberry Pi.  
Die Funktion der Pins wird mit Datentypen realisiert, welche zur Laufzeit erstellt werden können.  
Je nach Datentyp stehen einem so registrierten Pin vorgefertigte Aktionen (z.B. Schalten einer Weiche) zur Verfügung.
Einige Beispielschaltpläne sind __NOCH NICHT ERSTELLT__.

## Begriffe

### Zugtyp

Unterstützte Zugtypen sind (analoge) __Märklin__- und __Lego__-Modelleisenbahnen. Bei beiden erfolgt die Stromzufuhr über eine leitende Schiene.
Der Hauptunterschied besteht darin, wie ein Umdrehen einer Lokomotive erfolgt:
    Bei __Märklin__-Eisenbahnen führt eine Fahrspannung von __24V__ (im Gegensatz zur normalen Betriebsspannung __<=16V__) zu einem Umdrehen aller auf der Schiene befindlichen Lokomotiven.
    Bei __Lego__-Eisenbahnen gibt die _Polarität_ der Spannung die Richtung vor.
Außerdem gibt es bei __Lego__-Eisenbahnen keine automatischen Weichen, weshalb ein Schalten z.B. über einen Servo-Motor realisiert werden muss.

### Bahngeschwindigkeit

Eine Bahngeschwindigkeit regelt die Geschwindigkeit von allen Zügen auf den zugehörigen Gleisen, bzw. deren Fahrtrichtung.
Dazu wird ein PWM-Signal erzeugt um ausgehend von einer Maximal-Spannung eine effektiv geringere Fahrspannung zu erzeugen.

Bei __Märklin__-Modellbahnen wird __1__ Pin benötigt. Die Maximalspannung sollte __24V__ (Umdrehen-Spannung) betragen.
Bei __Lego__-Modellbahnen werden __2__ Pins benötigt. Je ein Pin kümmert sich dabei um Geschwindigkeit und Fahrtrichtung.
    Die Maximalspannung bei der Geschwindigkeit hängt vom Modell ab.
    Bei der letzten Version mit leitenden schienen sollte sie __9V__ betragen.

### Streckenabschnitt

Ein Streckenabschnitt regelt, welche Gleis-Abschnitte mit Strom versorgt werden. So können Abstellgleise abgeschaltet werden, ohne eine eigene Bahngeschwindigkeit zu benötigen.

### Weiche

Weichen und Kreuzungen, bei denen die Fahrtrichtung geändert werden kann.

Bei __Märklin__-Modellbahnen wird pro Richtung __1__ Pin benötigt.
Bei __Lego__-Modellbahnen ist ein Umschalten über einen Servo-Motor angedacht. Es werden nur __2__ Richtungen unterstützt und __1__ Pin benötigt.

### Kupplung

Eine Kupplung ist eine Schiene bei der Zug-Elemente (Lokomotive/Wagon) voneinander getrennt werden können. Es wird __1__ Pin benötigt.

__Anmerkung:__
    Mir sind keine Kupplungsschienen für __Lego__-Modellbahnen bekannt.

### Wegstrecke

Eine Wegstrecke ist eine Zusammenfassung mehrerer Teilelemente, wobei Weichen eine eindeutige Richtung zugewiesen wurde.
Eine mögliche Anwendung ist das fahren von/auf ein Abstellgleis.

Wegstrecken unterstützen sämtliche Funktionen ihrer Elemente, welche immer auf einmal ausgeführt werden.
Weichen können dabei nur auf ihre festgelegte Richtung eingestellt werden.

### Plan

Ein Plan ist eine Aneinanderreihung von Aktionen vorher erstellter StreckenObjekte und Wartezeiten.
Beim ausführen eines Plans werden diese nacheinander aufgerufen.

## Installation

Zur Installation wird stack empfohlen.  
Nach Installation aller Abhängigkeiten (siehe Unten) kann durch den Aufruf von `stack build` eine Executable in einem Unterordner von `./.stack-work` erstellt werden.
Durch Aufruf von `stack install` wird eine Kopie der Executable im Unterordner "./bin" erstellt.

Nachdem die Installation der Pakete "gtk3" und "lens" eine Installation des "Cabal"-Pakets vorraussetzen, welches sehr lange dauert (bei mir ~1 Tag) wird eine Installation ohne beide Pakete unterstützt.  
Dazu muss der Installations-Befehl erweitert werden um die flag gui auf false zu setzten. Der neue Installationsbefehl lautet somit:
    `stack install --flag Zugkontrolle:-gui`  
Eine Verwendung des GTK-UI ist dann natürlich nicht mehr möglich.  
Ein möglicher Arbeitsablauf ist dann Erstellen der Repräsentation z.B. auf Cip-Rechner über das GTK-UI, speichern und kopieren in einer json-Datei und anschließendes Ausführen mit Cmd-UI auf dem Raspberry Pi.

<<<<<<< HEAD
### Installation von stack

TODO!!!!
    https://docs.haskellstack.org/en/stable/install_and_upgrade/
    `curl -sSL https://get.haskellstack.org/ | sh`
(Probleme mit neuester Stack-Version, daher Version 1.9.3 in [Zugkontrolle-Resourcen](https://github.com/spamviech/ZugkontrolleResourcen) enthalten)
(Swap-Datei erstellen)
```
sudo dphys-swapfile swapoff   # disable swap
sudo nano /etc/dphys-swapfile # and set 'CONF_SWAPSIZE' to 1024
sudo dphys-swapfile setup     # refresh with new settings
sudo dphys-swapfile swapon    # re-enable swap
```
(LLVM-3.9 nicht vergessen)
    Download von hier: https://releases.llvm.org/download.html#3.9.1
    Ich empfehle die dort vorhandenen binaries (armv7a Linux) herunterladen und entpacken.
```
    tar -xf clang+llvm-3.9.1-armv7a-linux-gnueabihf.tar.xz
    cd clang+llvm-3.9.1-armv7a-linux-gnueabihf/
    sudo mkdir /usr/lib/llvm-3.9
    sudo mkdir /usr/lib/llvm-3.9/bin
    sudo mv bin/* /usr/lib/llvm-3.9/bin/
    sudo mkdir /usr/lib/llvm-3.9/include
    sudo mv include/* /usr/lib/llvm-3.9/include/
    sudo mkdir /usr/lib/llvm-3.9/lib
    sudo mv lib/* /usr/lib/llvm-3.9/lib/
    sudo mkdir /usr/lib/llvm-3.9/libexec
    sudo mv libexec/* /usr/lib/llvm-3.9/libexec/
    sudo mkdir /usr/lib/llvm-3.9/share
    sudo mv share/* /usr/lib/llvm-3.9/share/
```
Jetzt muss noch sichergestellt werden, dass stack/ghc die erzeugten Dateien auch findet.
Dazu kann die PATH-Variable ergänzt werden.
Alternativ können folgende Zeilen zur `config.yaml` hinzugefügt werden.
```
extra-path:
- /usr/lib/llvm-3.9/bin
```
    Alternativ kompilieren aus Quellcode.
    (Dauert ewig, bei mir mit Fehlermeldung abgebrochen)
    Es wird cmake benötigt: https://www.llvm.org/docs/CMake.html
```
    sudo apt-get install cmake
    mkdir mybuilddir
    cd mybuilddir
    cmake path/to/llvm/source/root
    cmake --build .
    cmake --build . --target install
```
(libtinfo-dev benötigt, sonst gitb es Probleme beim linken/TemplateHaskell-Modulen)
    `sudo apt-get install libtinfo-dev`
(https://svejcar.dev/posts/2019/09/23/haskell-on-raspberry-pi-4/)


### Installation von WiringPi

Unter Raspbian ist standardmäßig eine Version von wiringpi installiert.  
Um die neueste Version zu installieren ist es zu empfehlen die Installationsanweisungen auf [der wiringPi-Seite](http://wiringpi.com/download-and-install/) zu berücksichtigen.

### Installation von GTK+
=======
## Installation von stack
TODO
https://docs.haskellstack.org/en/stable/README/#how-to-install
Aktuell ist der Befehl zur Installation
    `curl -sSL https://get.haskellstack.org/ | sh`
TODO
    Probleme mit neuester stack-version (fehlendes haddock?)
    v1.9.3 in ZugkontrolleResourcen

## Installation von WiringPi
Unter Raspian ist standardmäßig eine Version von wiringpi installiert.  
Um die neueste Version zu installieren ist es zu empfehlen die Installationsanweisungen unter http://wiringpi.com/download-and-install/ zu berücksichtigen.
>>>>>>> f4cb8aee

Um  das GTK-UI zu verwenden muss natürlich GTK+ (Version 3) installiert werden.
Dazu ist am besten die Anleitung auf [der Gtk-Website](https://www.gtk.org/download/index.php) zu befolgen.

* Linux/Raspbian:
    Falls nicht schon installiert, ist eine Installation über den verwendeten paket manager vermutlich das einfachste.
    Bei Verwendung von apt-get ist der Befehl: `sudo apt-get install libgtk-3-dev`
* Windows:
    Die Installation erfolgt über __MSYS2__.  
    Der Installationsbefehl lautet `pacman -S mingw-w64-x86_64-gtk3`.

    Wenn man keine selbst gepflegte MSYS2-Installation wünscht kann man die von stack mitgebrachte verwenden.
    Die Installation von gtk3 erfolgt dann über `stack exec -- pacman -S mingw-w64-x86_64-gtk3`

## Ausführen des Programms

Zum Ausführen kann wieder stack verwendet werden.  
Der Befehl lautet `stack exec Zugkontrolle`.  
Zusätzliche Kommandozeilen-Parameter (siehe Unten) müssen getrennt durch `--` übergeben werden.

Bei Verwenden der Flag `--pwm=HardwarePWM` werden Root-Rechte benötigt, weil sonst nicht alle notwendigen Funktionen der WiringPi-Bibliothek zur Verfügung stehen.
Auf Linux-Systemen mit ARM-Architektur (Raspberry Pi) bricht das Programm sonst direkt mit einer Fehlermeldung ab.  
Nachdem auf nicht-RaspberryPi-Systemen sämtliche IO-Funktionen des WiringPi-Moduls durch "return ()" ersetzt wurden ist das dort natürlich nicht notwendig.

Alternativ kann natürlich direkt die von `stack install` erzeugte binary gestartet werden.

### GTK-Probleme mit stack und Windows

Wenn das Programm unter Windows nicht startet, bzw. mit dll-Fehlern abbricht (Fehlermeldungen werden bei Start über Powershell nicht angezeigt) muss der Ordner der MSYS2-Installation weiter vorne im Path stehen.

* Bei einer eigenen MSYS2-Installation ist das normalerweise: `C:\msys64\mingw64\bin`.
* Für die von stack mitgelieferte Version ist der Pfad normalerweise: `\~\AppData\Local\Programs\stack\x86_64-windows\msys2-20180531\mingw64\bin\`

Falls das immer noch nicht hilft (bei `stack exec ...` normalerweise der Fall) muss die `zlib1.dll` durch die neuere aus dem msys-Ordner ersetzt werden.  
Durch den Befehl `stack exec -- where zlib1.dll` werden alle im Pfad befindlichen in Reihenfolge aufgelistet.
Alle vor der im MSYS2-Ordner befindlichen müssen mit dieser überschrieben werden.

Im Normalfall (bei Ausführung über stack exec) betrifft das eine Datei: `~\AppData\Local\Programs\stack\x86_64-windows\ghc-8.2.2\mingw\bin\zlib1.dll\zlib1.dll`

### Probleme beim komplieren von glib/pango/gtk3 (Windows/MSYS2)

Bei neueren Versionen von gtk3/glib2 treten Fehler der folgenden Art auf:

```
pango       > C:/msys64/mingw64/include/glib-2.0/glib/gspawn.h:76: (column 22) [FATAL]
pango       >   >>> Syntax error!
pango       >   The symbol `__attribute__' does not fit here.
```

Als Lösung werden alte Versionen der MSYS2-Packete im Ordner `gtk3` mitgeliefert.
Der Befehl zum installieren lautet:
`pacman -U <Dateiname>`

Nach kompilieren der o.g. Pakete muss ein Update durchgeführt werden, da es sonst zu dll-Problemen kommt.
Evtl. ist das bei einer frischen MSYS2-Installation nicht notwendig.

### Unterstütze Kommandozeilen-Parameter

* -h | --help  
    Zeige den Hilfstext an. Dieser wird automatisch erzeugt, wodurch Teile davon auf englisch sind.
* -v | --version  
    Zeige die aktuelle Version an.
* -p | --print  
    Wenn diese Flag gesetzt ist werden die Ausgaben der Raspberry Pi Ausgänge (Pins) nicht als Ausgang verwendet.
    Es wird stattdessen eine Konsolenausgabe erzeugt.  
    Diese Flag ist vor allem zum Testen auf anderen Systemen gedacht.
* --ui=Cmd | GTK  
    Auswahl der Benutzer-Schnittstelle (Standard: GTK).
    Bei Installation mit "--flag Zugkontrolle:-gui" wird immer das Cmd-UI verwendet.
* -lDATEI | --load=DATEI  
    Versuche den in DATEI (im `yaml`-Format) gespeicherten Zustand zu laden.
    Wenn die Datei nicht existiert/das falsche Format hat wird ohne Fehlermeldung mit einem leeren Zustand gestartet.
* --pwm=HardwarePWM | SoftwarePWM  
    Gebe an, welche PWM-Funktion bevorzugt verwendet wird (Standard: SoftwarePWM).
    Nachdem nur das Einstellen der hardware-basierten PWM-Funktion Root-Rechte benötigt werden diese bei Verwendung von `--pwm=SoftwarePWM` nicht benötigt.
* --sprache=Deutsch | Englisch  
    Wähle die verwendete Sprache. Ein Wechsel ist nur durch einen Neustart möglich.

### Starten durch ziehen einer Datei auf die binary

Wird nur ein Kommandozeilenargument übergeben wird versucht dieses als Datei zu öffnen und zu laden.

* Unter `Windows` entspricht dies dem ziehen (drag-and-drop) einer Datei auf die Executable.
* Unter `Linux` (nautilus window manager) ist ein Start über ziehen auf die Binary nicht möglich.
    Stattdessen muss eine .desktop-Datei erstellt werden, die dass Verhalten unterstützt.

    Eine .desktop-Datei kann folgendermaßen aussehen:

    ```.desktop
    [Desktop Entry]
    Type=Application
    Terminal=false
    Name[en_EN]=Zugkontrolle
    Exec=sh -c "/home/pi/Desktop/Zugkontrolle-bin/Zugkontrolle %f"
    ```

    TODO: Anleitung aus folgenden Quellen:
    https://askubuntu.com/questions/52789/drag-and-drop-file-onto-script-in-nautilus
    https://stackoverflow.com/a/56202419<|MERGE_RESOLUTION|>--- conflicted
+++ resolved
@@ -68,24 +68,28 @@
 Eine Verwendung des GTK-UI ist dann natürlich nicht mehr möglich.  
 Ein möglicher Arbeitsablauf ist dann Erstellen der Repräsentation z.B. auf Cip-Rechner über das GTK-UI, speichern und kopieren in einer json-Datei und anschließendes Ausführen mit Cmd-UI auf dem Raspberry Pi.
 
-<<<<<<< HEAD
 ### Installation von stack
 
 TODO!!!!
-    https://docs.haskellstack.org/en/stable/install_and_upgrade/
+[stack-Anleitung](https://docs.haskellstack.org/en/stable/install_and_upgrade/)
     `curl -sSL https://get.haskellstack.org/ | sh`
-(Probleme mit neuester Stack-Version, daher Version 1.9.3 in [Zugkontrolle-Resourcen](https://github.com/spamviech/ZugkontrolleResourcen) enthalten)
+(Probleme mit neuester Stack-Version, daher Version 1.9.3 in
+[Zugkontrolle-Resourcen](https://github.com/spamviech/ZugkontrolleResourcen) enthalten)
+
 (Swap-Datei erstellen)
-```
-sudo dphys-swapfile swapoff   # disable swap
-sudo nano /etc/dphys-swapfile # and set 'CONF_SWAPSIZE' to 1024
-sudo dphys-swapfile setup     # refresh with new settings
-sudo dphys-swapfile swapon    # re-enable swap
-```
+
+```sh
+    sudo dphys-swapfile swapoff   # disable swap
+    sudo nano /etc/dphys-swapfile # and set 'CONF_SWAPSIZE' to 1024
+    sudo dphys-swapfile setup     # refresh with new settings
+    sudo dphys-swapfile swapon    # re-enable swap
+```
+
 (LLVM-3.9 nicht vergessen)
-    Download von hier: https://releases.llvm.org/download.html#3.9.1
+    Download von der [LLVM Download-Seite](https://releases.llvm.org/download.html#3.9.1)
     Ich empfehle die dort vorhandenen binaries (armv7a Linux) herunterladen und entpacken.
-```
+
+```sh
     tar -xf clang+llvm-3.9.1-armv7a-linux-gnueabihf.tar.xz
     cd clang+llvm-3.9.1-armv7a-linux-gnueabihf/
     sudo mkdir /usr/lib/llvm-3.9
@@ -100,17 +104,21 @@
     sudo mkdir /usr/lib/llvm-3.9/share
     sudo mv share/* /usr/lib/llvm-3.9/share/
 ```
+
 Jetzt muss noch sichergestellt werden, dass stack/ghc die erzeugten Dateien auch findet.
 Dazu kann die PATH-Variable ergänzt werden.
 Alternativ können folgende Zeilen zur `config.yaml` hinzugefügt werden.
-```
+
+```yaml
 extra-path:
 - /usr/lib/llvm-3.9/bin
 ```
-    Alternativ kompilieren aus Quellcode.
-    (Dauert ewig, bei mir mit Fehlermeldung abgebrochen)
-    Es wird cmake benötigt: https://www.llvm.org/docs/CMake.html
-```
+
+Alternativ kompilieren aus Quellcode.
+(Dauert ewig, bei mir mit Fehlermeldung abgebrochen)
+Es wird cmake benötigt: [LLVM CMake Anleitung](https://www.llvm.org/docs/CMake.html)
+
+```sh
     sudo apt-get install cmake
     mkdir mybuilddir
     cd mybuilddir
@@ -118,10 +126,11 @@
     cmake --build .
     cmake --build . --target install
 ```
+
 (libtinfo-dev benötigt, sonst gitb es Probleme beim linken/TemplateHaskell-Modulen)
     `sudo apt-get install libtinfo-dev`
-(https://svejcar.dev/posts/2019/09/23/haskell-on-raspberry-pi-4/)
-
+
+[Relevanter Blog-Post](https://svejcar.dev/posts/2019/09/23/haskell-on-raspberry-pi-4/)
 
 ### Installation von WiringPi
 
@@ -129,20 +138,6 @@
 Um die neueste Version zu installieren ist es zu empfehlen die Installationsanweisungen auf [der wiringPi-Seite](http://wiringpi.com/download-and-install/) zu berücksichtigen.
 
 ### Installation von GTK+
-=======
-## Installation von stack
-TODO
-https://docs.haskellstack.org/en/stable/README/#how-to-install
-Aktuell ist der Befehl zur Installation
-    `curl -sSL https://get.haskellstack.org/ | sh`
-TODO
-    Probleme mit neuester stack-version (fehlendes haddock?)
-    v1.9.3 in ZugkontrolleResourcen
-
-## Installation von WiringPi
-Unter Raspian ist standardmäßig eine Version von wiringpi installiert.  
-Um die neueste Version zu installieren ist es zu empfehlen die Installationsanweisungen unter http://wiringpi.com/download-and-install/ zu berücksichtigen.
->>>>>>> f4cb8aee
 
 Um  das GTK-UI zu verwenden muss natürlich GTK+ (Version 3) installiert werden.
 Dazu ist am besten die Anleitung auf [der Gtk-Website](https://www.gtk.org/download/index.php) zu befolgen.
@@ -182,19 +177,19 @@
 
 Im Normalfall (bei Ausführung über stack exec) betrifft das eine Datei: `~\AppData\Local\Programs\stack\x86_64-windows\ghc-8.2.2\mingw\bin\zlib1.dll\zlib1.dll`
 
-### Probleme beim komplieren von glib/pango/gtk3 (Windows/MSYS2)
+### Probleme beim kompilieren von glib/pango/gtk3 (Windows/MSYS2)
 
 Bei neueren Versionen von gtk3/glib2 treten Fehler der folgenden Art auf:
 
-```
+```stack
 pango       > C:/msys64/mingw64/include/glib-2.0/glib/gspawn.h:76: (column 22) [FATAL]
 pango       >   >>> Syntax error!
 pango       >   The symbol `__attribute__' does not fit here.
 ```
 
-Als Lösung werden alte Versionen der MSYS2-Packete im Ordner `gtk3` mitgeliefert.
+Als Lösung werden alte Versionen der MSYS2-Pakete im Ordner `gtk3` mitgeliefert.
 Der Befehl zum installieren lautet:
-`pacman -U <Dateiname>`
+    `pacman -U <Dateiname>`
 
 Nach kompilieren der o.g. Pakete muss ein Update durchgeführt werden, da es sonst zu dll-Problemen kommt.
 Evtl. ist das bei einer frischen MSYS2-Installation nicht notwendig.
@@ -239,6 +234,7 @@
     Exec=sh -c "/home/pi/Desktop/Zugkontrolle-bin/Zugkontrolle %f"
     ```
 
-    TODO: Anleitung aus folgenden Quellen:
-    https://askubuntu.com/questions/52789/drag-and-drop-file-onto-script-in-nautilus
-    https://stackoverflow.com/a/56202419+  TODO: Anleitung aus folgenden Quellen:
+
+  * [Nautilus drag-and-drop](https://askubuntu.com/questions/52789/drag-and-drop-file-onto-script-in-nautilus)
+  * [aktueller Ordner in .desktop Datei](https://stackoverflow.com/a/56202419)