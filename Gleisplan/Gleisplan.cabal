--- conflicted
+++ resolved
@@ -31,11 +31,7 @@
     , gi-cairo-render >=0.1 && <0.2
     , gi-gdk >=4.0 && <4.1
     , gi-gio >=2.0.27 && <2.1
-<<<<<<< HEAD
-    , gi-gtk >=4.0.3 && <4.2
-=======
     , gi-gtk >=4.0.3 && <4.1
->>>>>>> a8c101a9
     , haskell-gi-base >=0.24.5 && <0.25
     , haskell-gi-overloading ==0.0
     , mtl >=2.2 && <2.3
@@ -57,11 +53,7 @@
     , gi-cairo-render >=0.1 && <0.2
     , gi-gdk >=4.0 && <4.1
     , gi-gio >=2.0.27 && <2.1
-<<<<<<< HEAD
-    , gi-gtk >=4.0.3 && <4.2
-=======
     , gi-gtk >=4.0.3 && <4.1
->>>>>>> a8c101a9
     , haskell-gi-base >=0.24.5 && <0.25
     , haskell-gi-overloading ==0.0
     , mtl >=2.2 && <2.3
