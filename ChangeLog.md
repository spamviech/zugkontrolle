# Changelog for Zugkontrolle

1.0.0.0:

- Erste Version
- Noch ohne UI-Unterstützung für Lego-Bahngeschwindigkeiten und -Weichen

1.0.0.1:

- Immer Fehlschlagende FromJSON-Parser entfernt. Zusätzliche Funktion bei Laden-Befehl verwendet.
- Anfangs-Status für GTK-UI hinzugefügt.

1.0.0.2:

- Bugfix Hinzufügen Plan (Einstellen)
- GTK-UI: Typ nicht mehr explizit erwähnt, kleiner Abstand nach Name hinzugefügt
- Linux-Version bricht ab, wenn sie nicht mit Root-Rechten ausgeführt wird.

1.0.0.3:

- GTK-UI:
  - vBoxen beim hinzufügen von Wegstrecke & Plan skalieren
  - vBoxen beim hinzufügen von Plan scrollbar
  - Bugfix: RadioButtons für Richtung einer Weiche beim Hinzufügen einer Wegstrecke hängen jetzt zusammen
  - CheckBox immer am Anfang beim Hinzufügen einer Wegstrecke
  - Bugfix: Hinzufügen-Wegstrecke-Knopf ist nicht permanent ausgegraut
  - PinSpinBox skaliert nicht mehr horizontal
  - Beim Hinzufügen wird das Namen-Entry fokussiert
- CMD-UI:
  - Bei endlicher Anzahl werden akzeptierte Eingaben angezeigt
  - Fehlerhafte Eingabe wird in roter Farbe gemeldet.

1.0.0.4:

- GTK-UI:
  - nameEntry erhält PlaceholderText (wird gezeigt, wenn Entry leer und nicht fokussiert)
- Erlaube Kompilation ohne GTK-UI:
    gtk3- und lens-Pakete setzen Cabal-Packet vorraus, dessen Installation sehr lange
      (und viel Arbeitsspeicher) braucht.
    Wer nicht so lange warten will kann auf das Kommandozeilen-basiertes UI zurückgreifen.
    Installation ohne GTK-UI erfolgt durch den Befehl "stack build --flag Zugkontrolle:-gui"

1.0.0.5:

- Bugfix: Beim Hinzufügen einer Wegstrecke wurde immer die erste Richtung einer Weiche ausgewählt.
- Lego-Weiche/Bahngeschwindigkeit von Cmd-UI unterstützt.
- Lego-Weiche/Bahngeschwindigkeit von GTK-UI unterstützt.

1.0.0.6:

- Bugfix: Beim erstellen eines Plans mit dem Cmd-UI wurde die Error-Funktion aufgerufen.

1.0.0.7:

- Plan erstellen:
  - Letztes Element kann entfernt werden
  - Fahrtrichtung kann für Umdrehen mit Lego-Weichen angegeben werden.
  - GTK-UI: Aktionen eines Plans werden in einem ScrolledWindow innerhalb eines Expanders angezeigt
1.0.0.8:
- SEQueue-Funktionen umbenannt
- LinkedMVar:
  - Update-Aktion nicht mehr als Argument übergeben
  - Hinzufügen einer zusätzlichen Update-Aktion erzeugt keine neue LinkedMVar,
      sondern verändert die aktuelle LinkedMVar

1.0.0.9:

- Zeit zum stellen einer Weiche reduziert
- Bugfix: LinkedMVar merkt sich Änderungen wieder

1.0.0.10:

- HIGH/Low vertauscht (unverändert für PWM-Output)
    kann per Kommandozeilenargument `--fließend=\<Value\>` eingestellt werden
- SoftwarePWM kann auf allen Pins per Kommandozeile "--pwm=SoftwarePWM" erzwungen werden

1.0.0.11:

- Bugfix (GTK-UI): Weichen werden beim Plan erstellen nur dann angezeigt, wenn sie diese haben
    und nicht umgekehrt
- GTK-UI:
  - Beim Plan erstellen werden Bahngeschwindigkeiten und Wegstrecken zum Umdrehen
      nur bei passendem Zugtyp angezeigt
  - Laden dreht nicht mehr die Reihenfolge um
- Aktionen einer Wegstrecke (z.B. Weichen einstellen) laufen nun parallel ab
- Bei Verwenden von --pwm=SoftwarePWM werden keine Root-Rechte benötigt
- Laden schlägt bei fehlerhaften Teilstück nicht komplett fehl.
    Es werden nun alle korrekt formatierten Teilestücke geladen.
- Zum Laden werden immer deutsche Namen (unabhängig von Language.hs) verwendet.
    Einmal erzeugte json-Dateien können somit unabhängig von der Sprache verwendet werden.
- Beim Hilfe-Text werden unterstützte Optionen angezeigt.
- Flag -v|--version hinzugefügt
- Bugfix: getPWMValue reagiert nun richtig auf eine reduzierte PWMRange
- PWMValue skaliert nur quadratisch mit dem Eingabewert.
    Dadurch skaliert der Eingabewert linear zur Effektivspannung.

1.0.0.12:

- Bugfix (GTK-UI): Objekte werden nur vollständig und nicht nur graphisch entfernt.
- Bugfix (GTK-UI): Wegstrecken sorgen auch alleine dazu,  dass betroffene Aktionen angezeigt werden.
- Verbliebene englische Namen, die nicht an bestehende Funktionen angelehnt sind ins deutsche übersetzt.

1.0.0.13:

- Bugfix (Cmd-UI): Zeile zum Unterstreichen erscheint nun auch unter dem Titel und ist lang genug
- Umdrehen erhält eine automatische Wartezeit nach der Umdrehen-Aktion
- Englische Sprache hinzugefügt. Auswahl über die Kommandozeilen-Option `--sprache=Englisch`.
- Durch ziehen einer .json-Datei auf die Executable wird versucht diese bei Programmstart zu laden.
- SoftwarePWM-Frequenz auf 500Hz erhöht.

1.0.0.14:

- Fließend-Value (HIGH/LOW) ist jetzt eine Eigenschaft jedes Objekts.  
    Das zugehörige Kommandozeilenargument `--fließend` wurde entsprechend entfernt.
- SEQueue umbenannt in Warteschlange
- Pläne können jetzt abgebrochen werden
- Pläne können nur ausgeführt werden, wenn kein Pins bei einem bereits ausgeführtem Plan verwendet wird.

1.0.0.15:

- Bugfix: Cmd-UI erkennt wieder, wann ein Plan ausgeführt wird (war invertiert).
- Cmd-UI: Bei gesperrtem Plan kann gewartet werden, bis eine Ausführung wieder möglich ist.
    Man muss nicht erst ins Hauptmenü zurückkehren.

1.1.0.0:

- Support für PCF8574 hinzugefügt
- MVar durch TVar/TMVar ersetzt, LinkedMVar entfernt
- unqualifizierter Import wird immer explizit angegeben
- GADTs verwendet um Zugtyp-Mischformen zu vermeiden
- Ein Plan kann andere Pläne ausführen (inklusive rekursivem Aufruf von sich selbst)
- Aktuelle Version über Data.Version.Version-Datentyp gespeichert (ausgelesen aus Paths_Zugkontrolle)
- Bei Märklin-Zugtyp ist eine alternative BahngeschwindigkeitVariante möglich.
    Zwei Pins, einer für Fahrstrom (<=16V), einer für Umdrehen-Strom (25V).
- Sprachwechsel möglich, ohne das Programm neu starten zu müssen.
- /yaml/ anstelle von /json/ als Speicherformat verwendet.
    Alte Speicherdateien können weiterverwendet werden.
- Cmd-UI: ..Unbekannt/..StatusAnfrage-Konstruktoren in AnfrageFortsetzung-Datentyp ausgelagert
- Gtk-UI: Das Fenster sollte beim Programmstart nicht mehr zu klein sein.
- Gtk-UI: Fenster wird bei Programstart maximiert.
- GTK-UI: Verwendung von HPaned/VPaned um mehrere Kategorien gleichzeitig anzuzeigen (optional).
- GTK-UI: Jeder Plan erhält seine eigene ProgressBar.
- Gtk.UI: Wegstrecken-Elemente werden scrollbar angezeigt (weiterhin in einem Expander versteckt).
- Gtk-UI, Hinzufügen: Eingabefelder für Namen werden nicht mehr zurückgesetzt.
- Gtk-UI, Hinzufügen: Alle bisher gewählten Aktionen können durch "Zurücksetzen" entfernt werden.
- Gtk-UI: Widgets werden synchronisiert.
    Wird z.B. der Strom einer Wegstrecke auf fließend gesetzt passiert das auch bei der Anzeige
    aller enthaltenen Streckenabschnitte.
- Tests entfernt. Wurden nicht gepflegt, somit ist deren Nicht-Existenz die ehrlichere Lösung.

1.2.0.0

- Neues StreckenObjekt: Kontakt
    Ein Kontakt repräsentiert ein Einganssignal, typischerweise eine Kontakt-Schiene.
    Es kann gewartet werden, bis bei einem Kontakt ein Signal eingeht.
    Eine Wegstrecke wartet, bis bei einem ihrer Kontakte ein Signal eingeht.
    Im Zuge dessen wurden Sammelseiten neu sortiert.
- Gtk-UI: Plan & Märklin-Weiche Hinzufügen in ScrollbaresWidget angezeigt.
- Gtk-UI: Anschlüsse werde gruppiert in einem Expander angezeigt.
- Gtk-UI: Dummy-Fenster vergrößert, damit der Title lesbar ist.
- Gtk-UI: Bearbeiten von StreckenObjekten ist möglich.
    Das alte StreckenObjekt wird dabei nicht entfernt.
- Gtk-UI: AssistantHinzufügen wird nur erstellt, wenn er wirklich benötigt wird.
    Dadurch sollte die Startzeit verkürzt werden.
- Gtk-UI: Pläne synchronisieren nun ebenfalls andere Widgets.

<<<<<<< HEAD
## Unreleased changes

- Verwendete ghc version auf 8.10.1 erhöht.
- Gtk-binding zu gi-gtk geändert.
- Entfernte Pläne werden nicht mehr beim erstellen neuer Pläne vorgeschlagen (ausführen).
=======
1.2.0.1

- Wartezeit zwischen i2c-Befehlen hinzugefügt.
    PCF8574 sollten nicht mehr z.B. bei "einstellen" einer Wegstrecke den falschen Wert erhalten.

## Unreleased changes
>>>>>>> 6ef2a136
<|MERGE_RESOLUTION|>--- conflicted
+++ resolved
@@ -164,17 +164,13 @@
     Dadurch sollte die Startzeit verkürzt werden.
 - Gtk-UI: Pläne synchronisieren nun ebenfalls andere Widgets.
 
-<<<<<<< HEAD
-## Unreleased changes
-
-- Verwendete ghc version auf 8.10.1 erhöht.
-- Gtk-binding zu gi-gtk geändert.
-- Entfernte Pläne werden nicht mehr beim erstellen neuer Pläne vorgeschlagen (ausführen).
-=======
 1.2.0.1
 
 - Wartezeit zwischen i2c-Befehlen hinzugefügt.
     PCF8574 sollten nicht mehr z.B. bei "einstellen" einer Wegstrecke den falschen Wert erhalten.
 
 ## Unreleased changes
->>>>>>> 6ef2a136
+
+- Verwendete ghc version auf 8.10.1 erhöht.
+- Gtk-binding zu gi-gtk geändert.
+- Entfernte Pläne werden nicht mehr beim erstellen neuer Pläne vorgeschlagen (ausführen).