{-# LANGUAGE CPP #-}
#ifdef ZUGKONTROLLEGUI
{-# LANGUAGE NamedFieldPuns #-}
{-# LANGUAGE InstanceSigs #-}
{-# LANGUAGE RankNTypes #-}
{-# LANGUAGE DataKinds #-}
{-# LANGUAGE StandaloneDeriving #-}
{-# LANGUAGE ViewPatterns #-}
{-# LANGUAGE GADTs #-}
{-# LANGUAGE FlexibleInstances #-}
{-# LANGUAGE FlexibleContexts #-}
{-# LANGUAGE UndecidableInstances #-}
{-# LANGUAGE FunctionalDependencies #-}
{-# LANGUAGE TypeFamilies #-}
{-# LANGUAGE ScopedTypeVariables #-}
#endif

module Zug.UI.Gtk.StreckenObjekt.BGWidgets
  (
#ifdef ZUGKONTROLLEGUI
    BGWidgets()
  , bahngeschwindigkeitPackNew
  , BGWidgetsKlasse(..)
  , hScaleGeschwindigkeitPackNew
  , auswahlFahrstromPackNew
  , buttonUmdrehenPackNew
  , auswahlFahrtrichtungEinstellenPackNew
  , BGWidgetsBoxen(..)
  , MitBGWidgetsBoxen(..)
  , BGWidgetsBoxenReader(..)
#endif
  ) where

#ifdef ZUGKONTROLLEGUI
import Control.Concurrent.STM (atomically, TVar, newTVarIO, writeTVar)
import Control.Lens ((^.))
import qualified Control.Lens as Lens
import Control.Monad (forM_, foldM_)
import Control.Monad.Reader (MonadReader(ask), asks, runReaderT)
import Control.Monad.Trans (MonadIO(liftIO))
import qualified Data.Aeson as Aeson
import qualified Data.List.NonEmpty as NonEmpty
import Data.Maybe (fromJust)
import Data.Semigroup (Semigroup((<>)))
import Data.Set (Set)
import qualified Data.Set as Set
import qualified Data.Text as Text
import Data.Text (Text)
import Data.Void (Void)
import Data.Word (Word8)
import Graphics.UI.Gtk (AttrOp((:=)))
import qualified Graphics.UI.Gtk as Gtk
import Numeric.Natural (Natural)

import Zug.Anbindung
       (StreckenObjekt(..), Bahngeschwindigkeit(..), BahngeschwindigkeitKlasse(..)
      , BahngeschwindigkeitContainer(..), StreckenabschnittContainer(enthalteneStreckenabschnitte)
      , AnschlussEither(), I2CReader(), PwmReader())
import Zug.Enums (GeschwindigkeitEither(..), GeschwindigkeitVariante(..), GeschwindigkeitKlasse(..)
                , GeschwindigkeitPhantom(..), ausGeschwindigkeitEither, Zugtyp(..), ZugtypEither(..)
                , ZugtypKlasse(..), ausZugtypEither, Fahrtrichtung(Vorwärts))
import Zug.Language (Sprache(), Anzeige(anzeige))
import qualified Zug.Language as Language
import Zug.Objekt
       (Objekt, ObjektAllgemein(OBahngeschwindigkeit), ObjektElement(..), ObjektKlasse(..))
import Zug.Plan (AktionKlasse(..), AktionBahngeschwindigkeit(..))
import Zug.UI.Base (StatusAllgemein(), MStatusAllgemeinT, IOStatusAllgemein
                  , entfernenBahngeschwindigkeit, ReaderFamilie, getBahngeschwindigkeiten
                  , getStreckenabschnitte, getWegstrecken, ObjektReader(), MitTVarMaps())
import Zug.UI.Befehl (ausführenBefehl, BefehlAllgemein(Hinzufügen), BefehlConstraints)
import Zug.UI.Gtk.Anschluss (anschlussNew, pinNew)
import Zug.UI.Gtk.Auswahl (AuswahlWidget, auswahlComboBoxNew, auswahlRadioButtonNew
                         , boundedEnumAuswahlRadioButtonNew, beiAuswahl, setzeAuswahl)
import Zug.UI.Gtk.Fliessend (fließendPackNew)
import Zug.UI.Gtk.FortfahrenWennToggled (FortfahrenWennToggledVar)
import Zug.UI.Gtk.Hilfsfunktionen
       (containerAddWidgetNew, boxPackWidgetNewDefault, boxPackWidgetNew, Packing(PackGrow)
      , paddingDefault, positionDefault, namePackNew, buttonNewWithEventLabel)
import Zug.UI.Gtk.Klassen (MitWidget(..), MitBox(..), mitContainerRemove)
import Zug.UI.Gtk.ScrollbaresWidget (ScrollbaresWidget, scrollbaresWidgetNew)
import Zug.UI.Gtk.SpracheGui (SpracheGui(), MitSpracheGui(), verwendeSpracheGui)
import Zug.UI.Gtk.StreckenObjekt.ElementKlassen
       (WegstreckenElement(..), entferneHinzufügenWegstreckeWidgets
      , hinzufügenWidgetWegstreckePackNew, PlanElement(..), entferneHinzufügenPlanWidgets
      , hinzufügenWidgetPlanPackNew, MitFortfahrenWennToggledWegstrecke()
      , WegstreckeCheckButtonVoid, FortfahrenWennToggledWegstreckeReader(..), MitTMVarPlanObjekt())
import Zug.UI.Gtk.StreckenObjekt.STWidgets (STWidgets, STWidgetsKlasse(..))
import Zug.UI.Gtk.StreckenObjekt.WidgetHinzufuegen
       (Kategorie(..), KategorieText(..), BoxWegstreckeHinzufügen, CheckButtonWegstreckeHinzufügen
      , BoxPlanHinzufügen, ButtonPlanHinzufügen, widgetHinzufügenGeschwindigkeitVariante
      , widgetHinzufügenGeschwindigkeitEither, widgetHinzufügenZugtypEither)
import Zug.UI.Gtk.StreckenObjekt.WidgetsTyp
       (WidgetsTyp(..), WidgetsTypReader, EventAusführen(EventAusführen), eventAusführen
      , ohneEvent, buttonEntfernenPackNew, buttonBearbeitenPackNew, MitAktionBearbeiten())
import Zug.UI.StatusVar
       (StatusVar, StatusVarReader(erhalteStatusVar), MitStatusVar(), auswertenStatusVarMStatusT)

-- | Widgets zur Steuerung der Geschwindigkeit.
data GeschwindigkeitsWidgets (g :: GeschwindigkeitVariante) where
    ScaleGeschwindigkeit :: { wScaleGeschwindigkeit :: Gtk.HScale } -> GeschwindigkeitsWidgets 'Pwm
    AuswahlFahrstrom :: { wAuswahlFahrstrom :: AuswahlWidget Word8 }
        -> GeschwindigkeitsWidgets 'KonstanteSpannung

deriving instance Eq (GeschwindigkeitsWidgets g)

-- | Widgets zur Steuerung der Fahrtrichtung.
data FahrtrichtungsWidgets (z :: Zugtyp) where
    ButtonUmdrehen :: { wButtonUmdrehen :: Gtk.Button } -> FahrtrichtungsWidgets 'Märklin
    AuswahlFahrtrichtung :: { wAuswahlFahrtrichtung :: AuswahlWidget Fahrtrichtung }
        -> FahrtrichtungsWidgets 'Lego

deriving instance Eq (FahrtrichtungsWidgets z)

instance Kategorie (BGWidgets g z) where
    kategorie :: KategorieText (BGWidgets g z)
    kategorie = KategorieText Language.bahngeschwindigkeiten

instance Kategorie (GeschwindigkeitEither BGWidgets z) where
    kategorie :: KategorieText (GeschwindigkeitEither BGWidgets z)
    kategorie = KategorieText Language.bahngeschwindigkeiten

-- | 'Bahngeschwindigkeit' mit zugehörigen Widgets.
data BGWidgets (g :: GeschwindigkeitVariante) (z :: Zugtyp) =
    BGWidgets
    { bg :: Bahngeschwindigkeit g z
    , bgWidget :: Gtk.VBox
    , bgFunctionBox :: Gtk.HBox
    , bgHinzWS :: CheckButtonWegstreckeHinzufügen Void (BGWidgets g z)
    , bgHinzPL :: ( ButtonPlanHinzufügen (BGWidgets g z)
                  , ButtonPlanHinzufügen (GeschwindigkeitEither BGWidgets z)
                  )
    , bgTVarSprache :: TVar (Maybe [Sprache -> IO ()])
    , bgTVarEvent :: TVar EventAusführen
    , bgGeschwindigkeitsWidgets :: GeschwindigkeitsWidgets g
    , bgFahrtrichtungsWidgets :: FahrtrichtungsWidgets z
    }
    deriving (Eq)

instance MitWidget (BGWidgets g z) where
    erhalteWidget :: BGWidgets g z -> Gtk.Widget
    erhalteWidget = erhalteWidget . bgWidget

data BGWidgetsBoxen =
    BGWidgetsBoxen
    { vBoxBahngeschwindigkeiten :: ScrollbaresWidget Gtk.VBox
    , vBoxHinzufügenWegstreckeBahngeschwindigkeitenMärklin
          :: BoxWegstreckeHinzufügen (GeschwindigkeitEither BGWidgets 'Märklin)
    , vBoxHinzufügenWegstreckeBahngeschwindigkeitenLego
          :: BoxWegstreckeHinzufügen (GeschwindigkeitEither BGWidgets 'Lego)
    , vBoxHinzufügenPlanBahngeschwindigkeitenMärklin
          :: BoxPlanHinzufügen (GeschwindigkeitEither BGWidgets 'Märklin)
    , vBoxHinzufügenPlanBahngeschwindigkeitenMärklinPwm
          :: BoxPlanHinzufügen (BGWidgets 'Pwm 'Märklin)
    , vBoxHinzufügenPlanBahngeschwindigkeitenMärklinKonstanteSpannung
          :: BoxPlanHinzufügen (BGWidgets 'KonstanteSpannung 'Märklin)
    , vBoxHinzufügenPlanBahngeschwindigkeitenLego
          :: BoxPlanHinzufügen (GeschwindigkeitEither BGWidgets 'Lego)
    , vBoxHinzufügenPlanBahngeschwindigkeitenLegoPwm :: BoxPlanHinzufügen (BGWidgets 'Pwm 'Lego)
    , vBoxHinzufügenPlanBahngeschwindigkeitenLegoKonstanteSpannung
          :: BoxPlanHinzufügen (BGWidgets 'KonstanteSpannung 'Lego)
    }

class MitBGWidgetsBoxen r where
    bgWidgetsBoxen :: r -> BGWidgetsBoxen

instance MitBGWidgetsBoxen BGWidgetsBoxen where
    bgWidgetsBoxen :: BGWidgetsBoxen -> BGWidgetsBoxen
    bgWidgetsBoxen = id

class (MonadReader r m, MitBGWidgetsBoxen r) => BGWidgetsBoxenReader r m | m -> r where
    erhalteBGWidgetsBoxen :: m BGWidgetsBoxen
    erhalteBGWidgetsBoxen = asks bgWidgetsBoxen

instance (MonadReader r m, MitBGWidgetsBoxen r) => BGWidgetsBoxenReader r m

instance (ZugtypKlasse z, GeschwindigkeitKlasse g) => ObjektElement (BGWidgets g z) where
    type ObjektTyp (BGWidgets g z) = Bahngeschwindigkeit g z

    zuObjektTyp :: BGWidgets g z -> Bahngeschwindigkeit g z
    zuObjektTyp = bg

instance ( WegstreckenElement (BGWidgets g z)
         , PlanElement (BGWidgets g z)
         , ZugtypKlasse z
         , GeschwindigkeitKlasse g
         ) => WidgetsTyp (BGWidgets g z) where
    type ReaderConstraint (BGWidgets g z) = MitBGWidgetsBoxen

    entferneWidgets :: (MonadIO m, WidgetsTypReader r (BGWidgets g z) m) => BGWidgets g z -> m ()
    entferneWidgets bgWidgets = do
        BGWidgetsBoxen {vBoxBahngeschwindigkeiten} <- erhalteBGWidgetsBoxen
        mitContainerRemove vBoxBahngeschwindigkeiten bgWidgets
        entferneHinzufügenWegstreckeWidgets bgWidgets
        entferneHinzufügenPlanWidgets bgWidgets
        liftIO $ atomically $ writeTVar (tvarSprache bgWidgets) Nothing

    boxButtonEntfernen :: BGWidgets g z -> Gtk.Box
    boxButtonEntfernen = erhalteBox . bgFunctionBox

    tvarSprache :: BGWidgets g z -> TVar (Maybe [Sprache -> IO ()])
    tvarSprache = bgTVarSprache

    tvarEvent :: BGWidgets g z -> TVar EventAusführen
    tvarEvent = bgTVarEvent

instance (GeschwindigkeitKlasse g) => WegstreckenElement (BGWidgets g 'Märklin) where
    getterWegstrecke
        :: Lens.Getter (BGWidgets g 'Märklin) (CheckButtonWegstreckeHinzufügen Void (BGWidgets g 'Märklin))
    getterWegstrecke = Lens.to bgHinzWS

    boxWegstrecke :: (ReaderConstraint (BGWidgets g 'Märklin) r)
                  => Bahngeschwindigkeit g 'Märklin
                  -> Lens.Getter r (BoxWegstreckeHinzufügen (BGWidgets g 'Märklin))
    boxWegstrecke _bahngeschwindigkeit =
        Lens.to
        $ widgetHinzufügenGeschwindigkeitVariante
        . vBoxHinzufügenWegstreckeBahngeschwindigkeitenMärklin
        . bgWidgetsBoxen

instance (GeschwindigkeitKlasse g) => WegstreckenElement (BGWidgets g 'Lego) where
    getterWegstrecke
        :: Lens.Getter (BGWidgets g 'Lego) (CheckButtonWegstreckeHinzufügen Void (BGWidgets g 'Lego))
    getterWegstrecke = Lens.to bgHinzWS

    boxWegstrecke :: (ReaderConstraint (BGWidgets g 'Lego) r)
                  => Bahngeschwindigkeit g 'Lego
                  -> Lens.Getter r (BoxWegstreckeHinzufügen (BGWidgets g 'Lego))
    boxWegstrecke _bahngeschwindigkeit =
        Lens.to
        $ widgetHinzufügenGeschwindigkeitVariante
        . vBoxHinzufügenWegstreckeBahngeschwindigkeitenLego
        . bgWidgetsBoxen

instance MitWidget (GeschwindigkeitEither BGWidgets z) where
    erhalteWidget :: GeschwindigkeitEither BGWidgets z -> Gtk.Widget
    erhalteWidget = ausGeschwindigkeitEither erhalteWidget

instance WegstreckenElement (GeschwindigkeitEither BGWidgets 'Märklin) where
    getterWegstrecke
        :: Lens.Getter (GeschwindigkeitEither BGWidgets 'Märklin) (CheckButtonWegstreckeHinzufügen Void (GeschwindigkeitEither BGWidgets 'Märklin))
    getterWegstrecke = Lens.to checkButtonWegstreckeVoid
        where
            checkButtonWegstreckeVoid
                :: GeschwindigkeitEither BGWidgets 'Märklin
                -> CheckButtonWegstreckeHinzufügen Void (GeschwindigkeitEither BGWidgets 'Märklin)
            checkButtonWegstreckeVoid (GeschwindigkeitPwm bgWidgets) =
                widgetHinzufügenGeschwindigkeitEither $ bgWidgets ^. getterWegstrecke
            checkButtonWegstreckeVoid (GeschwindigkeitKonstanteSpannung bgWidgets) =
                widgetHinzufügenGeschwindigkeitEither $ bgWidgets ^. getterWegstrecke

    boxWegstrecke
        :: (ReaderConstraint (GeschwindigkeitEither BGWidgets 'Märklin) r)
        => GeschwindigkeitEither Bahngeschwindigkeit 'Märklin
        -> Lens.Getter r (BoxWegstreckeHinzufügen (GeschwindigkeitEither BGWidgets 'Märklin))
    boxWegstrecke _bgWidgets =
        Lens.to $ vBoxHinzufügenWegstreckeBahngeschwindigkeitenMärklin . bgWidgetsBoxen

instance WegstreckenElement (GeschwindigkeitEither BGWidgets 'Lego) where
    getterWegstrecke
        :: Lens.Getter (GeschwindigkeitEither BGWidgets 'Lego) (CheckButtonWegstreckeHinzufügen Void (GeschwindigkeitEither BGWidgets 'Lego))
    getterWegstrecke = Lens.to checkButtonWegstreckeVoid
        where
            checkButtonWegstreckeVoid
                :: GeschwindigkeitEither BGWidgets 'Lego
                -> CheckButtonWegstreckeHinzufügen Void (GeschwindigkeitEither BGWidgets 'Lego)
            checkButtonWegstreckeVoid (GeschwindigkeitPwm bgWidgets) =
                widgetHinzufügenGeschwindigkeitEither $ bgWidgets ^. getterWegstrecke
            checkButtonWegstreckeVoid (GeschwindigkeitKonstanteSpannung bgWidgets) =
                widgetHinzufügenGeschwindigkeitEither $ bgWidgets ^. getterWegstrecke

    boxWegstrecke
        :: (ReaderConstraint (GeschwindigkeitEither BGWidgets 'Lego) r)
        => GeschwindigkeitEither Bahngeschwindigkeit 'Lego
        -> Lens.Getter r (BoxWegstreckeHinzufügen (GeschwindigkeitEither BGWidgets 'Lego))
    boxWegstrecke
        _bgWidgets = Lens.to $ vBoxHinzufügenWegstreckeBahngeschwindigkeitenLego . bgWidgetsBoxen

instance (ZugtypKlasse z) => ObjektElement (GeschwindigkeitEither BGWidgets z) where
    type ObjektTyp (GeschwindigkeitEither BGWidgets z) =
        GeschwindigkeitEither Bahngeschwindigkeit z

    zuObjektTyp :: GeschwindigkeitEither BGWidgets z -> GeschwindigkeitEither Bahngeschwindigkeit z
    zuObjektTyp (GeschwindigkeitPwm bg) = GeschwindigkeitPwm $ zuObjektTyp bg
    zuObjektTyp (GeschwindigkeitKonstanteSpannung bg) =
        GeschwindigkeitKonstanteSpannung $ zuObjektTyp bg

    zuObjekt :: GeschwindigkeitEither BGWidgets z -> Objekt
    zuObjekt = OBahngeschwindigkeit . zuZugtypEither . zuObjektTyp

instance ( WegstreckenElement (BGWidgets 'Pwm z)
         , WegstreckenElement (BGWidgets 'KonstanteSpannung z)
         , ZugtypKlasse z
         ) => WidgetsTyp (GeschwindigkeitEither BGWidgets z) where
    type ReaderConstraint (GeschwindigkeitEither BGWidgets z) = MitBGWidgetsBoxen

    entferneWidgets :: (MonadIO m, WidgetsTypReader r (BGWidgets 'Pwm z) m)
                    => GeschwindigkeitEither BGWidgets z
                    -> m ()
    entferneWidgets (GeschwindigkeitPwm bgWidgets) = entferneWidgets bgWidgets
    entferneWidgets (GeschwindigkeitKonstanteSpannung bgWidgets) = entferneWidgets bgWidgets

    boxButtonEntfernen :: GeschwindigkeitEither BGWidgets z -> Gtk.Box
    boxButtonEntfernen (GeschwindigkeitPwm bgWidgets) = boxButtonEntfernen bgWidgets
    boxButtonEntfernen (GeschwindigkeitKonstanteSpannung bgWidgets) = boxButtonEntfernen bgWidgets

    tvarSprache :: GeschwindigkeitEither BGWidgets z -> TVar (Maybe [Sprache -> IO ()])
    tvarSprache (GeschwindigkeitPwm bgWidgets) = tvarSprache bgWidgets
    tvarSprache (GeschwindigkeitKonstanteSpannung bgWidgets) = tvarSprache bgWidgets

    tvarEvent :: GeschwindigkeitEither BGWidgets z -> TVar EventAusführen
    tvarEvent (GeschwindigkeitPwm bgWidgets) = tvarEvent bgWidgets
    tvarEvent (GeschwindigkeitKonstanteSpannung bgWidgets) = tvarEvent bgWidgets

instance ObjektElement (ZugtypEither (GeschwindigkeitEither BGWidgets)) where
    type ObjektTyp (ZugtypEither (GeschwindigkeitEither BGWidgets)) =
        ZugtypEither (GeschwindigkeitEither Bahngeschwindigkeit)

    zuObjektTyp :: ZugtypEither (GeschwindigkeitEither BGWidgets)
                -> ZugtypEither (GeschwindigkeitEither Bahngeschwindigkeit)
    zuObjektTyp (ZugtypMärklin (GeschwindigkeitPwm bg)) =
        ZugtypMärklin $ GeschwindigkeitPwm $ zuObjektTyp bg
    zuObjektTyp (ZugtypMärklin (GeschwindigkeitKonstanteSpannung bg)) =
        ZugtypMärklin $ GeschwindigkeitKonstanteSpannung $ zuObjektTyp bg
    zuObjektTyp (ZugtypLego (GeschwindigkeitPwm bg)) =
        ZugtypLego $ GeschwindigkeitPwm $ zuObjektTyp bg
    zuObjektTyp (ZugtypLego (GeschwindigkeitKonstanteSpannung bg)) =
        ZugtypLego $ GeschwindigkeitKonstanteSpannung $ zuObjektTyp bg

    zuObjekt :: ZugtypEither (GeschwindigkeitEither BGWidgets) -> Objekt
    zuObjekt = OBahngeschwindigkeit . zuObjektTyp

instance WidgetsTyp (ZugtypEither (GeschwindigkeitEither BGWidgets)) where
    type ReaderConstraint (ZugtypEither (GeschwindigkeitEither BGWidgets)) = MitBGWidgetsBoxen

    entferneWidgets
        :: (MonadIO m, WidgetsTypReader r (ZugtypEither (GeschwindigkeitEither BGWidgets)) m)
        => ZugtypEither (GeschwindigkeitEither BGWidgets)
        -> m ()
    entferneWidgets (ZugtypMärklin (GeschwindigkeitPwm bgWidgets)) = entferneWidgets bgWidgets
    entferneWidgets (ZugtypMärklin (GeschwindigkeitKonstanteSpannung bgWidgets)) =
        entferneWidgets bgWidgets
    entferneWidgets (ZugtypLego (GeschwindigkeitPwm bgWidgets)) = entferneWidgets bgWidgets
    entferneWidgets (ZugtypLego (GeschwindigkeitKonstanteSpannung bgWidgets)) =
        entferneWidgets bgWidgets

    boxButtonEntfernen :: ZugtypEither (GeschwindigkeitEither BGWidgets) -> Gtk.Box
    boxButtonEntfernen (ZugtypMärklin (GeschwindigkeitPwm bgWidgets)) =
        boxButtonEntfernen bgWidgets
    boxButtonEntfernen (ZugtypMärklin (GeschwindigkeitKonstanteSpannung bgWidgets)) =
        boxButtonEntfernen bgWidgets
    boxButtonEntfernen (ZugtypLego (GeschwindigkeitPwm bgWidgets)) = boxButtonEntfernen bgWidgets
    boxButtonEntfernen (ZugtypLego (GeschwindigkeitKonstanteSpannung bgWidgets)) =
        boxButtonEntfernen bgWidgets

    tvarSprache :: ZugtypEither (GeschwindigkeitEither BGWidgets)
                -> TVar (Maybe [Sprache -> IO ()])
    tvarSprache (ZugtypMärklin (GeschwindigkeitPwm bgWidgets)) = tvarSprache bgWidgets
    tvarSprache (ZugtypMärklin (GeschwindigkeitKonstanteSpannung bgWidgets)) =
        tvarSprache bgWidgets
    tvarSprache (ZugtypLego (GeschwindigkeitPwm bgWidgets)) = tvarSprache bgWidgets
    tvarSprache (ZugtypLego (GeschwindigkeitKonstanteSpannung bgWidgets)) = tvarSprache bgWidgets

    tvarEvent :: ZugtypEither (GeschwindigkeitEither BGWidgets) -> TVar EventAusführen
    tvarEvent (ZugtypMärklin (GeschwindigkeitPwm bgWidgets)) = tvarEvent bgWidgets
    tvarEvent (ZugtypMärklin (GeschwindigkeitKonstanteSpannung bgWidgets)) = tvarEvent bgWidgets
    tvarEvent (ZugtypLego (GeschwindigkeitPwm bgWidgets)) = tvarEvent bgWidgets
    tvarEvent (ZugtypLego (GeschwindigkeitKonstanteSpannung bgWidgets)) = tvarEvent bgWidgets

instance WegstreckenElement (ZugtypEither (GeschwindigkeitEither BGWidgets)) where
    getterWegstrecke
        :: Lens.Getter (ZugtypEither (GeschwindigkeitEither BGWidgets)) (CheckButtonWegstreckeHinzufügen Void (ZugtypEither (GeschwindigkeitEither BGWidgets)))
    getterWegstrecke = Lens.to erhalteCheckbuttonWegstrecke
        where
            erhalteCheckbuttonWegstrecke
                :: ZugtypEither (GeschwindigkeitEither BGWidgets)
                -> CheckButtonWegstreckeHinzufügen Void (ZugtypEither (GeschwindigkeitEither BGWidgets))
            erhalteCheckbuttonWegstrecke (ZugtypMärklin bg) =
                widgetHinzufügenZugtypEither $ bg ^. getterWegstrecke
            erhalteCheckbuttonWegstrecke (ZugtypLego bg) =
                widgetHinzufügenZugtypEither $ bg ^. getterWegstrecke

    boxWegstrecke
        :: (ReaderConstraint (ZugtypEither (GeschwindigkeitEither BGWidgets)) r)
        => ZugtypEither (GeschwindigkeitEither Bahngeschwindigkeit)
        -> Lens.Getter r (BoxWegstreckeHinzufügen (ZugtypEither (GeschwindigkeitEither BGWidgets)))
    boxWegstrecke (ZugtypMärklin _bgWidgets) =
        Lens.to
        $ widgetHinzufügenZugtypEither
        . vBoxHinzufügenWegstreckeBahngeschwindigkeitenMärklin
        . bgWidgetsBoxen
    boxWegstrecke (ZugtypLego _bgWidgets) =
        Lens.to
        $ widgetHinzufügenZugtypEither
        . vBoxHinzufügenWegstreckeBahngeschwindigkeitenLego
        . bgWidgetsBoxen

instance (GeschwindigkeitKlasse g) => PlanElement (BGWidgets g 'Märklin) where
    foldPlan
        :: Lens.Fold (BGWidgets g 'Märklin) (Maybe (ButtonPlanHinzufügen (BGWidgets g 'Märklin)))
    foldPlan = Lens.folding $ map Just . erhalteButtonPlanHinzufügen
        where
            erhalteButtonPlanHinzufügen
                :: BGWidgets g 'Märklin -> [ButtonPlanHinzufügen (BGWidgets g 'Märklin)]
            erhalteButtonPlanHinzufügen
                BGWidgets {bgHinzPL = (buttonSpezifisch, buttonAllgemein)} =
                [buttonSpezifisch, widgetHinzufügenGeschwindigkeitVariante buttonAllgemein]

<<<<<<< HEAD
    boxenPlan :: (ReaderConstraint (BGWidgets b 'Märklin) r)
              => Bahngeschwindigkeit b 'Märklin
              -> Lens.Fold r (BoxPlanHinzufügen (BGWidgets b 'Märklin))
    boxenPlan BahngeschwindigkeitPwmMärklin {} =
=======
    boxenPlan :: (ReaderConstraint (BGWidgets g 'Märklin) r)
              => Bahngeschwindigkeit g 'Märklin
              -> Lens.Fold r (BoxPlanHinzufügen (BGWidgets g 'Märklin))
    boxenPlan MärklinBahngeschwindigkeitPwm {} =
>>>>>>> 5f222b9b
        Lens.folding
        $ (\BGWidgetsBoxen { vBoxHinzufügenPlanBahngeschwindigkeitenMärklinPwm
                           , vBoxHinzufügenPlanBahngeschwindigkeitenMärklin}
           -> [ vBoxHinzufügenPlanBahngeschwindigkeitenMärklinPwm
              , widgetHinzufügenGeschwindigkeitVariante
                    vBoxHinzufügenPlanBahngeschwindigkeitenMärklin])
        . bgWidgetsBoxen
    boxenPlan BahngeschwindigkeitKonstanteSpannungMärklin {} =
        Lens.folding
        $ (\BGWidgetsBoxen { vBoxHinzufügenPlanBahngeschwindigkeitenMärklinKonstanteSpannung
                           , vBoxHinzufügenPlanBahngeschwindigkeitenMärklin}
           -> [ vBoxHinzufügenPlanBahngeschwindigkeitenMärklinKonstanteSpannung
              , widgetHinzufügenGeschwindigkeitVariante
                    vBoxHinzufügenPlanBahngeschwindigkeitenMärklin])
        . bgWidgetsBoxen

instance (GeschwindigkeitKlasse g) => PlanElement (BGWidgets g 'Lego) where
    foldPlan :: Lens.Fold (BGWidgets g 'Lego) (Maybe (ButtonPlanHinzufügen (BGWidgets g 'Lego)))
    foldPlan = Lens.folding $ map Just . erhalteButtonPlanHinzufügen
        where
            erhalteButtonPlanHinzufügen
                :: BGWidgets g 'Lego -> [ButtonPlanHinzufügen (BGWidgets g 'Lego)]
            erhalteButtonPlanHinzufügen
                BGWidgets {bgHinzPL = (buttonSpezifisch, buttonAllgemein)} =
                [buttonSpezifisch, widgetHinzufügenGeschwindigkeitVariante buttonAllgemein]

<<<<<<< HEAD
    boxenPlan :: (ReaderConstraint (BGWidgets b 'Lego) r)
              => Bahngeschwindigkeit b 'Lego
              -> Lens.Fold r (BoxPlanHinzufügen (BGWidgets b 'Lego))
    boxenPlan BahngeschwindigkeitPwmLego {} =
=======
    boxenPlan :: (ReaderConstraint (BGWidgets g 'Lego) r)
              => Bahngeschwindigkeit g 'Lego
              -> Lens.Fold r (BoxPlanHinzufügen (BGWidgets g 'Lego))
    boxenPlan LegoBahngeschwindigkeit {} =
>>>>>>> 5f222b9b
        Lens.folding
        $ (\BGWidgetsBoxen { vBoxHinzufügenPlanBahngeschwindigkeitenLegoPwm
                           , vBoxHinzufügenPlanBahngeschwindigkeitenLego}
           -> [ vBoxHinzufügenPlanBahngeschwindigkeitenLegoPwm
              , widgetHinzufügenGeschwindigkeitVariante
                    vBoxHinzufügenPlanBahngeschwindigkeitenLego])
        . bgWidgetsBoxen

instance PlanElement (ZugtypEither (GeschwindigkeitEither BGWidgets)) where
    foldPlan :: Lens.Fold (ZugtypEither (GeschwindigkeitEither BGWidgets)) (Maybe (ButtonPlanHinzufügen (ZugtypEither (GeschwindigkeitEither BGWidgets))))
    foldPlan = Lens.folding $ \bgWidgets -> Just <$> ausZugtypEither buttonList bgWidgets
        where
            buttonList :: (GeschwindigkeitEither BGWidgets) z
                       -> [ButtonPlanHinzufügen (ZugtypEither (GeschwindigkeitEither BGWidgets))]
            buttonList
                (GeschwindigkeitPwm BGWidgets {bgHinzPL = (buttonSpezifisch, buttonAllgemein)}) =
                widgetHinzufügenZugtypEither
                <$> [widgetHinzufügenGeschwindigkeitEither buttonSpezifisch, buttonAllgemein]
            buttonList
                (GeschwindigkeitKonstanteSpannung
                     BGWidgets {bgHinzPL = (buttonSpezifisch, buttonAllgemein)}) =
                widgetHinzufügenZugtypEither
                <$> [widgetHinzufügenGeschwindigkeitEither buttonSpezifisch, buttonAllgemein]

    boxenPlan :: (ReaderConstraint (ZugtypEither (GeschwindigkeitEither BGWidgets)) r)
              => ZugtypEither (GeschwindigkeitEither Bahngeschwindigkeit)
              -> Lens.Fold r (BoxPlanHinzufügen (ZugtypEither (GeschwindigkeitEither BGWidgets)))
    boxenPlan (ZugtypMärklin (GeschwindigkeitPwm _bahngeschwindigkeit)) =
        Lens.folding
        $ (\BGWidgetsBoxen
           { vBoxHinzufügenPlanBahngeschwindigkeitenMärklinPwm
           , vBoxHinzufügenPlanBahngeschwindigkeitenMärklin} -> widgetHinzufügenZugtypEither
           <$> [ widgetHinzufügenGeschwindigkeitEither
                     vBoxHinzufügenPlanBahngeschwindigkeitenMärklinPwm
               , vBoxHinzufügenPlanBahngeschwindigkeitenMärklin])
        . bgWidgetsBoxen
    boxenPlan (ZugtypMärklin (GeschwindigkeitKonstanteSpannung _bahngeschwindigkeit)) =
        Lens.folding
        $ (\BGWidgetsBoxen
           { vBoxHinzufügenPlanBahngeschwindigkeitenMärklinKonstanteSpannung
           , vBoxHinzufügenPlanBahngeschwindigkeitenMärklin} -> widgetHinzufügenZugtypEither
           <$> [ widgetHinzufügenGeschwindigkeitEither
                     vBoxHinzufügenPlanBahngeschwindigkeitenMärklinKonstanteSpannung
               , vBoxHinzufügenPlanBahngeschwindigkeitenMärklin])
        . bgWidgetsBoxen
    boxenPlan (ZugtypLego (GeschwindigkeitPwm _bahngeschwindigkeit)) =
        Lens.folding
        $ (\BGWidgetsBoxen
           { vBoxHinzufügenPlanBahngeschwindigkeitenLegoPwm
           , vBoxHinzufügenPlanBahngeschwindigkeitenLego} -> widgetHinzufügenZugtypEither
           <$> [ widgetHinzufügenGeschwindigkeitEither
                     vBoxHinzufügenPlanBahngeschwindigkeitenLegoPwm
               , vBoxHinzufügenPlanBahngeschwindigkeitenLego])
        . bgWidgetsBoxen
    boxenPlan (ZugtypLego (GeschwindigkeitKonstanteSpannung _bahngeschwindigkeit)) =
        Lens.folding
        $ (\BGWidgetsBoxen
           { vBoxHinzufügenPlanBahngeschwindigkeitenLegoKonstanteSpannung
           , vBoxHinzufügenPlanBahngeschwindigkeitenLego} -> widgetHinzufügenZugtypEither
           <$> [ widgetHinzufügenGeschwindigkeitEither
                     vBoxHinzufügenPlanBahngeschwindigkeitenLegoKonstanteSpannung
               , vBoxHinzufügenPlanBahngeschwindigkeitenLego])
        . bgWidgetsBoxen

instance StreckenObjekt (BGWidgets g z) where
    anschlüsse :: BGWidgets g z -> Set AnschlussEither
    anschlüsse = anschlüsse . bg

    erhalteName :: BGWidgets g z -> Text
    erhalteName = erhalteName . bg

instance Aeson.ToJSON (BGWidgets g z) where
    toJSON :: BGWidgets g z -> Aeson.Value
    toJSON = Aeson.toJSON . bg

instance BahngeschwindigkeitKlasse BGWidgets where
    geschwindigkeit
        :: (I2CReader r m, PwmReader r m, MonadIO m) => BGWidgets 'Pwm z -> Word8 -> m ()
    geschwindigkeit
        BGWidgets {bgGeschwindigkeitsWidgets = ScaleGeschwindigkeit {wScaleGeschwindigkeit}}
        wert = liftIO $ Gtk.set wScaleGeschwindigkeit [Gtk.rangeValue := fromIntegral wert]

    fahrstrom :: (I2CReader r m, MonadIO m) => BGWidgets 'KonstanteSpannung z -> Word8 -> m ()
    fahrstrom BGWidgets {bgGeschwindigkeitsWidgets = AuswahlFahrstrom {wAuswahlFahrstrom}} =
        liftIO . setzeAuswahl wAuswahlFahrstrom

    umdrehen :: (I2CReader r m, PwmReader r m, MonadIO m) => BGWidgets b 'Märklin -> m ()
    umdrehen BGWidgets {bgFahrtrichtungsWidgets = ButtonUmdrehen {wButtonUmdrehen}} =
        liftIO $ Gtk.buttonPressed wButtonUmdrehen

    fahrtrichtungEinstellen
        :: (I2CReader r m, PwmReader r m, MonadIO m) => BGWidgets b 'Lego -> Fahrtrichtung -> m ()
    fahrtrichtungEinstellen
        BGWidgets {bgFahrtrichtungsWidgets = AuswahlFahrtrichtung {wAuswahlFahrtrichtung}} =
        liftIO . setzeAuswahl wAuswahlFahrtrichtung

instance (ZugtypKlasse z, GeschwindigkeitKlasse g)
    => BahngeschwindigkeitContainer (BGWidgets g z) where
    enthalteneBahngeschwindigkeiten
        :: BGWidgets g z -> Set (ZugtypEither (GeschwindigkeitEither Bahngeschwindigkeit))
    enthalteneBahngeschwindigkeiten = Set.singleton . zuZugtypEither . zuGeschwindigkeitEither . bg

-- | 'Bahngeschwindigkeit' darstellen und zum Status hinzufügen
bahngeschwindigkeitPackNew
    :: forall o g z m.
    ( GeschwindigkeitKlasse g
    , WegstreckenElement (BGWidgets g z)
    , PlanElement (BGWidgets g z)
    , BefehlConstraints o
    , BG o ~ BGWidgets
    , ST o ~ STWidgets
    , BGWidgetsKlasse (GeschwindigkeitPhantom (WS o))
    , BahngeschwindigkeitContainer (WS o 'Märklin)
    , BahngeschwindigkeitContainer (WS o 'Lego)
    , STWidgetsKlasse (WS o 'Märklin)
    , STWidgetsKlasse (WS o 'Lego)
    , StreckenabschnittContainer (WS o 'Märklin)
    , StreckenabschnittContainer (WS o 'Lego)
    , SP o ~ SpracheGui
    , MitBGWidgetsBoxen (ReaderFamilie o)
    , MitStatusVar (ReaderFamilie o) o
    , MitTVarMaps (ReaderFamilie o)
    , MitSpracheGui (ReaderFamilie o)
    , MitFortfahrenWennToggledWegstrecke (ReaderFamilie o) o
    , MitTMVarPlanObjekt (ReaderFamilie o)
    , MitAktionBearbeiten (ReaderFamilie o)
    , MonadIO m
    , ZugtypKlasse z
    )
    => Bahngeschwindigkeit g z
    -> MStatusAllgemeinT m o (BGWidgets g z)
bahngeschwindigkeitPackNew bahngeschwindigkeit = do
    BGWidgetsBoxen {vBoxBahngeschwindigkeiten} <- erhalteBGWidgetsBoxen
    (tvarSprache, tvarEvent) <- liftIO $ do
        tvarSprache <- newTVarIO $ Just []
        tvarEvent <- newTVarIO EventAusführen
        pure (tvarSprache, tvarEvent)
    let justTVarSprache = Just tvarSprache
    -- Widget erstellen
    vBox <- liftIO $ boxPackWidgetNewDefault vBoxBahngeschwindigkeiten $ Gtk.vBoxNew False 0
    namePackNew vBox bahngeschwindigkeit
    (expanderAnschlüsse, vBoxAnschlüsse) <- liftIO $ do
        expanderAnschlüsse <- boxPackWidgetNew vBox PackGrow paddingDefault positionDefault
            $ Gtk.expanderNew Text.empty
        vBoxAnschlüsse <- containerAddWidgetNew expanderAnschlüsse
            $ scrollbaresWidgetNew
            $ Gtk.vBoxNew False 0
        pure (expanderAnschlüsse, vBoxAnschlüsse)
    verwendeSpracheGui justTVarSprache $ \sprache
        -> Gtk.set expanderAnschlüsse [Gtk.expanderLabel := Language.anschlüsse sprache]
    bgWidgets <- geschwindigkeitsWidgetsPackNew
        vBox
        bahngeschwindigkeit
        vBoxAnschlüsse
        tvarSprache
        tvarEvent
    fließendPackNew vBoxAnschlüsse bahngeschwindigkeit justTVarSprache
    buttonEntfernenPackNew
        bgWidgets
        (entfernenBahngeschwindigkeit $ zuZugtypEither $ zuGeschwindigkeitEither bgWidgets
         :: IOStatusAllgemein o ())
    buttonBearbeitenPackNew bgWidgets
    -- Widgets merken
    ausführenBefehl
        $ Hinzufügen
        $ ausObjekt
        $ OBahngeschwindigkeit
        $ zuZugtypEither
        $ zuGeschwindigkeitEither bgWidgets
    pure bgWidgets
    where
        hinzufügenWidgetsPackNew
            :: Bahngeschwindigkeit g z
            -> TVar (Maybe [Sprache -> IO ()])
            -> MStatusAllgemeinT m o ( CheckButtonWegstreckeHinzufügen Void (BGWidgets g z)
                                     , ButtonPlanHinzufügen (BGWidgets g z)
                                     , ButtonPlanHinzufügen (GeschwindigkeitEither BGWidgets z)
                                     )
        hinzufügenWidgetsPackNew bahngeschwindigkeit tvarSprache = do
            objektReader <- ask
            fortfahrenWennToggledWegstrecke <- erhalteFortfahrenWennToggledWegstrecke
                :: MStatusAllgemeinT m o (FortfahrenWennToggledVar (StatusAllgemein o) (StatusVar o) WegstreckeCheckButtonVoid)
            hinzufügenWidgetWegstrecke <- hinzufügenWidgetWegstreckePackNew
                bahngeschwindigkeit
                tvarSprache
                fortfahrenWennToggledWegstrecke
            hinzufügenWidgetPlanSpezifisch <- hinzufügenWidgetPlanPackNew
                (fromJust $ Lens.firstOf (boxenPlan bahngeschwindigkeit) objektReader)
                bahngeschwindigkeit
                tvarSprache
            hinzufügenWidgetPlanAllgemein <- widgetHinzufügenGeschwindigkeitEither
                <$> hinzufügenWidgetPlanPackNew
                    (fromJust $ Lens.lastOf (boxenPlan bahngeschwindigkeit) objektReader)
                    bahngeschwindigkeit
                    tvarSprache
            pure
                ( hinzufügenWidgetWegstrecke
                , hinzufügenWidgetPlanSpezifisch
                , hinzufügenWidgetPlanAllgemein
                )

        geschwindigkeitsWidgetsPackNew
            :: Gtk.VBox
            -> Bahngeschwindigkeit g z
            -> ScrollbaresWidget Gtk.VBox
            -> TVar (Maybe [Sprache -> IO ()])
            -> TVar EventAusführen
            -> MStatusAllgemeinT m o (BGWidgets g z)
        geschwindigkeitsWidgetsPackNew
            box
            bahngeschwindigkeit@BahngeschwindigkeitPwmMärklin {bgmpGeschwindigkeitsPin}
            vBoxAnschlüsse
            bgTVarSprache
            bgTVarEvent = do
            statusVar <- erhalteStatusVar :: MStatusAllgemeinT m o (StatusVar o)
            boxPackWidgetNewDefault vBoxAnschlüsse
                $ pinNew (Just bgTVarSprache) Language.geschwindigkeit bgmpGeschwindigkeitsPin
            bgFunctionBox <- liftIO $ boxPackWidgetNewDefault box $ Gtk.hBoxNew False 0
            wScaleGeschwindigkeit <- hScaleGeschwindigkeitPackNew
                bgFunctionBox
                bahngeschwindigkeit
                bgTVarEvent
                statusVar
            wButtonUmdrehen <- buttonUmdrehenPackNew
                bgFunctionBox
                bahngeschwindigkeit
                bgTVarSprache
                bgTVarEvent
                statusVar
            -- Zum Hinzufügen-Dialog von Wegstrecke/Plan hinzufügen
            (bgHinzWS, hinzufügenWidgetPlanSpezifisch, hinzufügenWidgetPlanAllgemein)
                <- hinzufügenWidgetsPackNew bahngeschwindigkeit bgTVarSprache
            pure
                BGWidgets
                { bg = bahngeschwindigkeit
                , bgWidget = box
                , bgFunctionBox
                , bgHinzWS
                , bgHinzPL = (hinzufügenWidgetPlanSpezifisch, hinzufügenWidgetPlanAllgemein)
                , bgTVarSprache
                , bgTVarEvent
                , bgGeschwindigkeitsWidgets = ScaleGeschwindigkeit { wScaleGeschwindigkeit }
                , bgFahrtrichtungsWidgets = ButtonUmdrehen { wButtonUmdrehen }
                }
        geschwindigkeitsWidgetsPackNew
            box
            bahngeschwindigkeit@BahngeschwindigkeitKonstanteSpannungMärklin
            {bgmkFahrstromAnschlüsse, bgmkUmdrehenAnschluss}
            vBoxAnschlüsse
            bgTVarSprache
            bgTVarEvent = do
            statusVar <- erhalteStatusVar :: MStatusAllgemeinT m o (StatusVar o)
            let justTVarSprache = Just bgTVarSprache
            let erstelleFahrstromAnschlussWidget
                    :: Natural -> AnschlussEither -> MStatusAllgemeinT m o Natural
                erstelleFahrstromAnschlussWidget i anschluss = do
                    boxPackWidgetNewDefault vBoxAnschlüsse
                        $ anschlussNew justTVarSprache (Language.fahrstrom <> anzeige i) anschluss
                    pure $ succ i
            foldM_ erstelleFahrstromAnschlussWidget 1 bgmkFahrstromAnschlüsse
            bgFunctionBox <- liftIO $ boxPackWidgetNewDefault box $ Gtk.hBoxNew False 0
            wAuswahlFahrstrom <- auswahlFahrstromPackNew
                bgFunctionBox
                bahngeschwindigkeit
                (fromIntegral $ length bgmkFahrstromAnschlüsse)
                bgTVarSprache
                bgTVarEvent
                statusVar
            boxPackWidgetNewDefault vBoxAnschlüsse
                $ anschlussNew justTVarSprache Language.umdrehen bgmkUmdrehenAnschluss
            wButtonUmdrehen <- buttonUmdrehenPackNew
                bgFunctionBox
                bahngeschwindigkeit
                bgTVarSprache
                bgTVarEvent
                statusVar
            -- Zum Hinzufügen-Dialog von Wegstrecke/Plan hinzufügen
            (bgHinzWS, hinzufügenWidgetPlanSpezifisch, hinzufügenWidgetPlanAllgemein)
                <- hinzufügenWidgetsPackNew bahngeschwindigkeit bgTVarSprache
            pure
                BGWidgets
                { bg = bahngeschwindigkeit
                , bgWidget = box
                , bgFunctionBox
                , bgHinzWS
                , bgHinzPL = (hinzufügenWidgetPlanSpezifisch, hinzufügenWidgetPlanAllgemein)
                , bgTVarSprache
                , bgTVarEvent
                , bgGeschwindigkeitsWidgets = AuswahlFahrstrom { wAuswahlFahrstrom }
                , bgFahrtrichtungsWidgets = ButtonUmdrehen { wButtonUmdrehen }
                }
        geschwindigkeitsWidgetsPackNew
            box
            bahngeschwindigkeit@BahngeschwindigkeitPwmLego
            {bglGeschwindigkeitsPin, bglFahrtrichtungsAnschluss}
            vBoxAnschlüsse
            bgTVarSprache
            bgTVarEvent = do
            statusVar <- erhalteStatusVar :: MStatusAllgemeinT m o (StatusVar o)
            let justTVarSprache = Just bgTVarSprache
            boxPackWidgetNewDefault vBoxAnschlüsse
                $ pinNew justTVarSprache Language.geschwindigkeit bglGeschwindigkeitsPin
            bgFunctionBox <- liftIO $ boxPackWidgetNewDefault box $ Gtk.hBoxNew False 0
            wScaleGeschwindigkeit <- hScaleGeschwindigkeitPackNew
                bgFunctionBox
                bahngeschwindigkeit
                bgTVarEvent
                statusVar
            boxPackWidgetNewDefault vBoxAnschlüsse
                $ anschlussNew justTVarSprache Language.fahrtrichtung bglFahrtrichtungsAnschluss
            wAuswahlFahrtrichtung <- auswahlFahrtrichtungEinstellenPackNew
                bgFunctionBox
                bahngeschwindigkeit
                bgTVarSprache
                bgTVarEvent
                statusVar
            -- Zum Hinzufügen-Dialog von Wegstrecke/Plan hinzufügen
            (bgHinzWS, hinzufügenWidgetPlanSpezifisch, hinzufügenWidgetPlanAllgemein)
                <- hinzufügenWidgetsPackNew bahngeschwindigkeit bgTVarSprache
            pure
                BGWidgets
                { bg = bahngeschwindigkeit
                , bgWidget = box
                , bgFunctionBox
                , bgHinzWS
                , bgHinzPL = (hinzufügenWidgetPlanSpezifisch, hinzufügenWidgetPlanAllgemein)
                , bgTVarSprache
                , bgTVarEvent
                , bgGeschwindigkeitsWidgets = ScaleGeschwindigkeit { wScaleGeschwindigkeit }
                , bgFahrtrichtungsWidgets = AuswahlFahrtrichtung { wAuswahlFahrtrichtung }
                }

-- | Hilfsklasse um Widgets zu synchronisieren.
class ( WidgetsTyp (bg 'Pwm 'Märklin)
      , WidgetsTyp (bg 'KonstanteSpannung 'Märklin)
      , WidgetsTyp (bg 'Pwm 'Lego)
      , WidgetsTyp (bg 'KonstanteSpannung 'Lego)
      , BahngeschwindigkeitKlasse bg
      ) => BGWidgetsKlasse bg where
    scaleGeschwindigkeit :: bg 'Pwm z -> Maybe Gtk.HScale
    auswahlFahrstrom :: bg 'KonstanteSpannung z -> Maybe (AuswahlWidget Word8)
    auswahlFahrtrichtung :: bg g 'Lego -> Maybe (AuswahlWidget Fahrtrichtung)

-- | Füge 'Scale' zum einstellen der Geschwindigkeit zur Box hinzu
hScaleGeschwindigkeitPackNew
    :: forall b bg o m z.
    ( MitBox b
    , BahngeschwindigkeitKlasse bg
    , BahngeschwindigkeitContainer (bg 'Pwm z)
    , BG o ~ BGWidgets
    , BGWidgetsKlasse (GeschwindigkeitPhantom (WS o))
    , BahngeschwindigkeitContainer (WS o 'Märklin)
    , BahngeschwindigkeitContainer (WS o 'Lego)
    , STWidgetsKlasse (WS o 'Märklin)
    , STWidgetsKlasse (WS o 'Lego)
    , MitTVarMaps (ReaderFamilie o)
    , ObjektReader o m
    , MonadIO m
    , ZugtypKlasse z
    )
    => b
    -> bg 'Pwm z
    -> TVar EventAusführen
    -> StatusVar o
    -> m Gtk.HScale
hScaleGeschwindigkeitPackNew box bahngeschwindigkeit tvarEventAusführen statusVar = do
    objektReader <- ask
    liftIO $ do
        scale <- boxPackWidgetNew box PackGrow paddingDefault positionDefault
            $ Gtk.hScaleNewWithRange 0 (fromIntegral (maxBound :: Word8)) 1
        Gtk.widgetSetSizeRequest scale 100 (-1)
        Gtk.on scale Gtk.valueChanged $ eventAusführen tvarEventAusführen $ do
            wert <- floor <$> Gtk.get scale Gtk.rangeValue
            flip runReaderT objektReader $ flip auswertenStatusVarMStatusT statusVar $ do
                ausführenAktion $ Geschwindigkeit bahngeschwindigkeit wert
                -- Widgets synchronisieren
                bahngeschwindigkeiten <- getBahngeschwindigkeiten
                liftIO $ forM_ bahngeschwindigkeiten $ flip bgWidgetsSynchronisieren wert
                wegstrecken <- getWegstrecken
                liftIO $ forM_ wegstrecken $ flip wsWidgetsSynchronisieren wert
        pure scale
    where
        bgWidgetsSynchronisieren
            :: ZugtypEither (GeschwindigkeitEither BGWidgets) -> Word8 -> IO ()
        bgWidgetsSynchronisieren
            (ZugtypMärklin
                 (GeschwindigkeitPwm
                      BGWidgets
                      { bg
                      , bgTVarEvent
                      , bgGeschwindigkeitsWidgets = ScaleGeschwindigkeit {wScaleGeschwindigkeit}}))
            wert
            | elem (ZugtypMärklin $ GeschwindigkeitPwm bg)
                $ enthalteneBahngeschwindigkeiten bahngeschwindigkeit =
                ohneEvent bgTVarEvent
                $ Gtk.set wScaleGeschwindigkeit [Gtk.rangeValue := fromIntegral wert]
        bgWidgetsSynchronisieren
            (ZugtypLego
                 (GeschwindigkeitPwm
                      BGWidgets
                      { bg
                      , bgTVarEvent
                      , bgGeschwindigkeitsWidgets = ScaleGeschwindigkeit {wScaleGeschwindigkeit}}))
            wert
            | elem (ZugtypLego $ GeschwindigkeitPwm bg)
                $ enthalteneBahngeschwindigkeiten bahngeschwindigkeit =
                ohneEvent bgTVarEvent
                $ Gtk.set wScaleGeschwindigkeit [Gtk.rangeValue := fromIntegral wert]
        bgWidgetsSynchronisieren _bgWidgets _wert = pure ()

        wsWidgetsSynchronisieren :: ZugtypEither (WS o) -> Word8 -> IO ()
        wsWidgetsSynchronisieren
            (ZugtypMärklin
                 ws@(scaleGeschwindigkeit . GeschwindigkeitPhantom -> Just scaleGeschwindigkeit))
            wert
            | Set.isSubsetOf (enthalteneBahngeschwindigkeiten ws)
                $ enthalteneBahngeschwindigkeiten bahngeschwindigkeit =
                ohneEvent (tvarEvent ws)
                $ Gtk.set scaleGeschwindigkeit [Gtk.rangeValue := fromIntegral wert]
        wsWidgetsSynchronisieren
            (ZugtypLego
                 ws@(scaleGeschwindigkeit . GeschwindigkeitPhantom -> Just scaleGeschwindigkeit))
            wert
            | Set.isSubsetOf (enthalteneBahngeschwindigkeiten ws)
                $ enthalteneBahngeschwindigkeiten bahngeschwindigkeit =
                ohneEvent (tvarEvent ws)
                $ Gtk.set scaleGeschwindigkeit [Gtk.rangeValue := fromIntegral wert]
        wsWidgetsSynchronisieren _wsWidget _wert = pure ()

-- | Füge 'AuswahlWidget' zum einstellen des Fahrstroms zur Box hinzu
auswahlFahrstromPackNew
    :: forall b bg o m z.
    ( MitBox b
    , Show (bg 'KonstanteSpannung z)
    , BahngeschwindigkeitKlasse bg
    , BahngeschwindigkeitContainer (bg 'KonstanteSpannung z)
    , BG o ~ BGWidgets
    , WidgetsTyp (WS o 'Märklin)
    , BahngeschwindigkeitContainer (WS o 'Märklin)
    , WidgetsTyp (WS o 'Lego)
    , BGWidgetsKlasse (GeschwindigkeitPhantom (WS o))
    , BahngeschwindigkeitContainer (WS o 'Lego)
    , MitSpracheGui (ReaderFamilie o)
    , MitTVarMaps (ReaderFamilie o)
    , ObjektReader o m
    , MonadIO m
    , ZugtypKlasse z
    )
    => b
    -> bg 'KonstanteSpannung z
    -> Word8
    -> TVar (Maybe [Sprache -> IO ()])
    -> TVar EventAusführen
    -> StatusVar o
    -> m (AuswahlWidget Word8)
auswahlFahrstromPackNew
    box
    bahngeschwindigkeit
    maxWert
    tvarSprachwechsel
    tvarEventAusführen
    statusVar = do
    objektReader <- ask
    auswahlWidget <- boxPackWidgetNewDefault box
        $ (if maxWert < 5
               then auswahlRadioButtonNew
               else auswahlComboBoxNew)
            (NonEmpty.fromList $ [maxWert, pred maxWert .. 0])
            (Just tvarSprachwechsel)
            Language.fahrstrom
    setzeAuswahl auswahlWidget 0
    beiAuswahl auswahlWidget $ \wert -> eventAusführen tvarEventAusführen
        $ flip runReaderT objektReader
        $ flip auswertenStatusVarMStatusT statusVar
        $ do
            ausführenAktion $ Fahrstrom bahngeschwindigkeit wert
            -- Widgets synchronisieren
            bahngeschwindigkeiten <- getBahngeschwindigkeiten
            liftIO $ forM_ bahngeschwindigkeiten $ flip bgWidgetsSynchronisieren wert
            wegstrecken <- getWegstrecken
            liftIO $ forM_ wegstrecken $ flip wsWidgetsSynchronisieren wert
    pure auswahlWidget
    where
        bgWidgetsSynchronisieren
            :: ZugtypEither (GeschwindigkeitEither BGWidgets) -> Word8 -> IO ()
        bgWidgetsSynchronisieren
            (ZugtypMärklin
                 (GeschwindigkeitKonstanteSpannung
                      BGWidgets { bg
                                , bgTVarEvent
                                , bgGeschwindigkeitsWidgets = AuswahlFahrstrom {wAuswahlFahrstrom}}))
            wert
            | elem (ZugtypMärklin $ GeschwindigkeitKonstanteSpannung bg)
                $ enthalteneBahngeschwindigkeiten bahngeschwindigkeit =
                ohneEvent bgTVarEvent $ setzeAuswahl wAuswahlFahrstrom wert
        bgWidgetsSynchronisieren
            (ZugtypLego
                 (GeschwindigkeitKonstanteSpannung
                      BGWidgets { bg
                                , bgTVarEvent
                                , bgGeschwindigkeitsWidgets = AuswahlFahrstrom {wAuswahlFahrstrom}}))
            wert
            | elem (ZugtypLego $ GeschwindigkeitKonstanteSpannung bg)
                $ enthalteneBahngeschwindigkeiten bahngeschwindigkeit =
                ohneEvent bgTVarEvent $ setzeAuswahl wAuswahlFahrstrom wert
        bgWidgetsSynchronisieren _bgWidgets _wert = pure ()

        wsWidgetsSynchronisieren :: ZugtypEither (WS o) -> Word8 -> IO ()
        wsWidgetsSynchronisieren
            (ZugtypMärklin ws@(auswahlFahrstrom . GeschwindigkeitPhantom -> Just auswahlFahrstrom))
            wert
            | Set.isSubsetOf (enthalteneBahngeschwindigkeiten ws)
                $ enthalteneBahngeschwindigkeiten bahngeschwindigkeit =
                ohneEvent (tvarEvent ws) $ setzeAuswahl auswahlFahrstrom wert
            | otherwise =
                putStrLn
                $ show bahngeschwindigkeit
                ++ "->"
                ++ show (enthalteneBahngeschwindigkeiten bahngeschwindigkeit)
        wsWidgetsSynchronisieren
            (ZugtypLego ws@(auswahlFahrstrom . GeschwindigkeitPhantom -> Just auswahlFahrstrom))
            wert
            | Set.isSubsetOf (enthalteneBahngeschwindigkeiten ws)
                $ enthalteneBahngeschwindigkeiten bahngeschwindigkeit =
                ohneEvent (tvarEvent ws) $ setzeAuswahl auswahlFahrstrom wert
            | otherwise =
                putStrLn
                $ show bahngeschwindigkeit
                ++ "->"
                ++ show (enthalteneBahngeschwindigkeiten bahngeschwindigkeit)
        wsWidgetsSynchronisieren _wsWidget _wert = pure ()

-- | Füge 'Gtk.Button' zum 'umdrehen' zur Box hinzu.
--
-- Mit der übergebenen 'TVar' kann das Anpassen der Label aus 'Zug.UI.Gtk.SpracheGui.sprachwechsel' gelöscht werden.
-- Dazu muss deren Inhalt auf 'Nothing' gesetzt werden.
buttonUmdrehenPackNew
    :: forall b bg o g m.
    ( MitBox b
    , BahngeschwindigkeitKlasse bg
    , BahngeschwindigkeitContainer (bg g 'Märklin)
    , BahngeschwindigkeitContainer (bg g 'Lego)
    , StreckenabschnittContainer (bg g 'Märklin)
    , StreckenabschnittContainer (bg g 'Lego)
    , BG o ~ BGWidgets
    , ST o ~ STWidgets
    , BahngeschwindigkeitKlasse (GeschwindigkeitPhantom (WS o))
    , BahngeschwindigkeitContainer (WS o 'Märklin)
    , BahngeschwindigkeitContainer (WS o 'Lego)
    , BGWidgetsKlasse (GeschwindigkeitPhantom (WS o))
    , STWidgetsKlasse (WS o 'Märklin)
    , StreckenabschnittContainer (WS o 'Märklin)
    , STWidgetsKlasse (WS o 'Lego)
    , StreckenabschnittContainer (WS o 'Lego)
    , MitTVarMaps (ReaderFamilie o)
    , MitSpracheGui (ReaderFamilie o)
    , ObjektReader o m
    , MonadIO m
    , GeschwindigkeitKlasse g
    )
    => b
    -> bg g 'Märklin
    -> TVar (Maybe [Sprache -> IO ()])
    -> TVar EventAusführen
    -> StatusVar o
    -> m Gtk.Button
buttonUmdrehenPackNew box bahngeschwindigkeit tvarSprachwechsel tvarEventAusführen statusVar = do
    objektReader <- ask
    boxPackWidgetNewDefault box
        $ buttonNewWithEventLabel (Just tvarSprachwechsel) Language.umdrehen
        $ eventAusführen tvarEventAusführen
        $ flip runReaderT objektReader
        $ flip auswertenStatusVarMStatusT statusVar
        $ do
            ausführenAktion $ Umdrehen bahngeschwindigkeit
            -- Widgets synchronisieren
            bahngeschwindigkeiten <- getBahngeschwindigkeiten
            liftIO $ forM_ bahngeschwindigkeiten $ bgWidgetsSynchronisieren
            streckenabschnitte <- getStreckenabschnitte
            liftIO $ forM_ streckenabschnitte $ stWidgetsSynchronisieren
            wegstrecken <- getWegstrecken
            liftIO $ forM_ wegstrecken $ wsWidgetsSynchronisieren
    where
        bgWidgetsSynchronisieren :: ZugtypEither (GeschwindigkeitEither BGWidgets) -> IO ()
        bgWidgetsSynchronisieren
            (ZugtypMärklin
                 (GeschwindigkeitPwm
                      BGWidgets
                      { bg
                      , bgTVarEvent
                      , bgGeschwindigkeitsWidgets = ScaleGeschwindigkeit {wScaleGeschwindigkeit}}))
            | elem (ZugtypMärklin $ GeschwindigkeitPwm bg)
                $ enthalteneBahngeschwindigkeiten bahngeschwindigkeit =
                ohneEvent bgTVarEvent $ Gtk.set wScaleGeschwindigkeit [Gtk.rangeValue := 0]
        bgWidgetsSynchronisieren
            (ZugtypMärklin
                 (GeschwindigkeitKonstanteSpannung
                      BGWidgets { bg
                                , bgTVarEvent
                                , bgGeschwindigkeitsWidgets = AuswahlFahrstrom {wAuswahlFahrstrom}}))
            | elem (ZugtypMärklin $ GeschwindigkeitKonstanteSpannung bg)
                $ enthalteneBahngeschwindigkeiten bahngeschwindigkeit =
                ohneEvent bgTVarEvent $ setzeAuswahl wAuswahlFahrstrom 0
        bgWidgetsSynchronisieren
            (ZugtypLego
                 (GeschwindigkeitPwm
                      BGWidgets
                      { bg
                      , bgTVarEvent
                      , bgGeschwindigkeitsWidgets = ScaleGeschwindigkeit {wScaleGeschwindigkeit}}))
            | elem (ZugtypLego $ GeschwindigkeitPwm bg)
                $ enthalteneBahngeschwindigkeiten bahngeschwindigkeit =
                ohneEvent bgTVarEvent $ Gtk.set wScaleGeschwindigkeit [Gtk.rangeValue := 0]
        bgWidgetsSynchronisieren
            (ZugtypLego
                 (GeschwindigkeitKonstanteSpannung
                      BGWidgets { bg
                                , bgTVarEvent
                                , bgGeschwindigkeitsWidgets = AuswahlFahrstrom {wAuswahlFahrstrom}}))
            | elem (ZugtypLego $ GeschwindigkeitKonstanteSpannung bg)
                $ enthalteneBahngeschwindigkeiten bahngeschwindigkeit =
                ohneEvent bgTVarEvent $ setzeAuswahl wAuswahlFahrstrom 0
        bgWidgetsSynchronisieren _bgWidgets = pure ()

        stWidgetsSynchronisieren :: STWidgets -> IO ()
        stWidgetsSynchronisieren st@(toggleButtonStrom -> Just toggleButtonStrom)
            | Set.isSubsetOf (enthalteneStreckenabschnitte st)
                $ enthalteneStreckenabschnitte bahngeschwindigkeit =
                ohneEvent (tvarEvent st)
                $ Gtk.set toggleButtonStrom [Gtk.toggleButtonActive := True]
        stWidgetsSynchronisieren _stWidgets = pure ()

        wsWidgetsSynchronisieren :: ZugtypEither (WS o) -> IO ()
        wsWidgetsSynchronisieren (ZugtypMärklin ws) = wsWidgetsSynchronisierenAux ws
        wsWidgetsSynchronisieren (ZugtypLego ws) = wsWidgetsSynchronisierenAux ws

        wsWidgetsSynchronisierenAux
            :: ( BahngeschwindigkeitContainer (WS o z)
               , StreckenabschnittContainer (WS o z)
               , STWidgetsKlasse (WS o z)
               , WidgetsTyp (WS o z)
               )
            => WS o z
            -> IO ()
        wsWidgetsSynchronisierenAux ws = do
            let wsBahngeschwindigkeiten = enthalteneBahngeschwindigkeiten ws
                wsStreckenabschnitte = enthalteneStreckenabschnitte ws
                wsTVarEvent = tvarEvent ws
            case toggleButtonStrom ws of
                (Just toggleButtonStrom)
                    | Set.isSubsetOf wsStreckenabschnitte
                        $ enthalteneStreckenabschnitte bahngeschwindigkeit -> ohneEvent wsTVarEvent
                        $ Gtk.set toggleButtonStrom [Gtk.toggleButtonActive := True]
                _otherwise -> pure ()
            let istBahngeschwindigkeitTeilmenge =
                    Set.isSubsetOf wsBahngeschwindigkeiten
                    $ enthalteneBahngeschwindigkeiten bahngeschwindigkeit
            case scaleGeschwindigkeit (GeschwindigkeitPhantom ws) of
                (Just scaleGeschwindigkeit)
                    | istBahngeschwindigkeitTeilmenge -> ohneEvent wsTVarEvent
                        $ Gtk.set scaleGeschwindigkeit [Gtk.rangeValue := 0]
                _otherwise -> pure ()
            case auswahlFahrstrom (GeschwindigkeitPhantom ws) of
                (Just auswahlFahrstrom)
                    | istBahngeschwindigkeitTeilmenge
                        -> ohneEvent wsTVarEvent $ setzeAuswahl auswahlFahrstrom 0
                _otherwise -> pure ()

-- | Füge 'AuswahlWidget' zum Fahrtrichtung einstellen zur Box hinzu.
--
-- Mit der übergebenen 'TVar' kann das Anpassen der Label aus 'Zug.UI.Gtk.SpracheGui.sprachwechsel' gelöscht werden.
-- Dazu muss deren Inhalt auf 'Nothing' gesetzt werden.
auswahlFahrtrichtungEinstellenPackNew
    :: forall b bg o g m.
    ( MitTVarMaps (ReaderFamilie o)
    , MitSpracheGui (ReaderFamilie o)
    , ObjektReader o m
    , MitBox b
    , BahngeschwindigkeitKlasse bg
    , BahngeschwindigkeitContainer (bg g 'Lego)
    , BahngeschwindigkeitKlasse (GeschwindigkeitPhantom (WS o))
    , BahngeschwindigkeitContainer (WS o 'Lego)
    , BGWidgetsKlasse (GeschwindigkeitPhantom (WS o))
    , WidgetsTyp (WS o 'Lego)
    , BG o ~ BGWidgets
    , MonadIO m
    , GeschwindigkeitKlasse g
    )
    => b
    -> bg g 'Lego
    -> TVar (Maybe [Sprache -> IO ()])
    -> TVar EventAusführen
    -> StatusVar o
    -> m (AuswahlWidget Fahrtrichtung)
auswahlFahrtrichtungEinstellenPackNew
    box
    bahngeschwindigkeit
    tvarSprachwechsel
    tvarEventAusführen
    statusVar = do
    objektReader <- ask
    auswahlFahrtrichtung <- boxPackWidgetNewDefault box
        $ boundedEnumAuswahlRadioButtonNew
            Vorwärts
            (Just tvarSprachwechsel)
            Language.fahrtrichtung
    beiAuswahl auswahlFahrtrichtung $ \fahrtrichtung -> eventAusführen tvarEventAusführen
        $ flip runReaderT objektReader
        $ flip auswertenStatusVarMStatusT statusVar
        $ do
            ausführenAktion $ FahrtrichtungEinstellen bahngeschwindigkeit fahrtrichtung
            -- Widgets synchronisieren
            bahngeschwindigkeiten <- getBahngeschwindigkeiten
            liftIO $ forM_ bahngeschwindigkeiten $ flip bgWidgetsSynchronisieren fahrtrichtung
            wegstrecken <- getWegstrecken
            liftIO $ forM_ wegstrecken $ flip wsWidgetsSynchronisieren fahrtrichtung
    pure auswahlFahrtrichtung
    where
        bgWidgetsSynchronisieren
            :: ZugtypEither (GeschwindigkeitEither BGWidgets) -> Fahrtrichtung -> IO ()
        bgWidgetsSynchronisieren
            (ZugtypLego
                 (GeschwindigkeitPwm
                      BGWidgets
                      { bg
                      , bgTVarEvent
                      , bgGeschwindigkeitsWidgets = ScaleGeschwindigkeit {wScaleGeschwindigkeit}
                      , bgFahrtrichtungsWidgets = AuswahlFahrtrichtung {wAuswahlFahrtrichtung}}))
            fahrtrichtung
            | elem (ZugtypLego $ GeschwindigkeitPwm bg)
                $ enthalteneBahngeschwindigkeiten bahngeschwindigkeit =
                ohneEvent bgTVarEvent $ do
                    Gtk.set wScaleGeschwindigkeit [Gtk.rangeValue := 0]
                    setzeAuswahl wAuswahlFahrtrichtung fahrtrichtung
        bgWidgetsSynchronisieren
            (ZugtypLego
                 (GeschwindigkeitKonstanteSpannung
                      BGWidgets
                      { bg
                      , bgTVarEvent
                      , bgGeschwindigkeitsWidgets = AuswahlFahrstrom {wAuswahlFahrstrom}
                      , bgFahrtrichtungsWidgets = AuswahlFahrtrichtung {wAuswahlFahrtrichtung}}))
            fahrtrichtung
            | elem (ZugtypLego $ GeschwindigkeitKonstanteSpannung bg)
                $ enthalteneBahngeschwindigkeiten bahngeschwindigkeit =
                ohneEvent bgTVarEvent $ do
                    setzeAuswahl wAuswahlFahrstrom 0
                    setzeAuswahl wAuswahlFahrtrichtung fahrtrichtung
        bgWidgetsSynchronisieren _bgWidgets _wert = pure ()

        wsWidgetsSynchronisieren :: ZugtypEither (WS o) -> Fahrtrichtung -> IO ()
        wsWidgetsSynchronisieren (ZugtypLego ws) fahrtrichtung
            | Set.isSubsetOf (enthalteneBahngeschwindigkeiten ws)
                $ enthalteneBahngeschwindigkeiten bahngeschwindigkeit =
                ohneEvent (tvarEvent ws) $ do
                    case scaleGeschwindigkeit (GeschwindigkeitPhantom ws) of
                        (Just scaleGeschwindigkeit)
                            -> Gtk.set scaleGeschwindigkeit [Gtk.rangeValue := 0]
                        Nothing -> pure ()
                    case auswahlFahrstrom (GeschwindigkeitPhantom ws) of
                        (Just auswahlFahrstrom) -> setzeAuswahl auswahlFahrstrom 0
                        Nothing -> pure ()
                    case auswahlFahrtrichtung (GeschwindigkeitPhantom ws) of
                        (Just auswahlFahrtrichtung)
                            -> setzeAuswahl auswahlFahrtrichtung fahrtrichtung
                        Nothing -> pure ()
        wsWidgetsSynchronisieren _wsWidget _wert = pure ()
#endif
--<|MERGE_RESOLUTION|>--- conflicted
+++ resolved
@@ -405,17 +405,10 @@
                 BGWidgets {bgHinzPL = (buttonSpezifisch, buttonAllgemein)} =
                 [buttonSpezifisch, widgetHinzufügenGeschwindigkeitVariante buttonAllgemein]
 
-<<<<<<< HEAD
-    boxenPlan :: (ReaderConstraint (BGWidgets b 'Märklin) r)
-              => Bahngeschwindigkeit b 'Märklin
-              -> Lens.Fold r (BoxPlanHinzufügen (BGWidgets b 'Märklin))
-    boxenPlan BahngeschwindigkeitPwmMärklin {} =
-=======
     boxenPlan :: (ReaderConstraint (BGWidgets g 'Märklin) r)
               => Bahngeschwindigkeit g 'Märklin
               -> Lens.Fold r (BoxPlanHinzufügen (BGWidgets g 'Märklin))
     boxenPlan MärklinBahngeschwindigkeitPwm {} =
->>>>>>> 5f222b9b
         Lens.folding
         $ (\BGWidgetsBoxen { vBoxHinzufügenPlanBahngeschwindigkeitenMärklinPwm
                            , vBoxHinzufügenPlanBahngeschwindigkeitenMärklin}
@@ -442,17 +435,10 @@
                 BGWidgets {bgHinzPL = (buttonSpezifisch, buttonAllgemein)} =
                 [buttonSpezifisch, widgetHinzufügenGeschwindigkeitVariante buttonAllgemein]
 
-<<<<<<< HEAD
-    boxenPlan :: (ReaderConstraint (BGWidgets b 'Lego) r)
-              => Bahngeschwindigkeit b 'Lego
-              -> Lens.Fold r (BoxPlanHinzufügen (BGWidgets b 'Lego))
-    boxenPlan BahngeschwindigkeitPwmLego {} =
-=======
     boxenPlan :: (ReaderConstraint (BGWidgets g 'Lego) r)
               => Bahngeschwindigkeit g 'Lego
               -> Lens.Fold r (BoxPlanHinzufügen (BGWidgets g 'Lego))
     boxenPlan LegoBahngeschwindigkeit {} =
->>>>>>> 5f222b9b
         Lens.folding
         $ (\BGWidgetsBoxen { vBoxHinzufügenPlanBahngeschwindigkeitenLegoPwm
                            , vBoxHinzufügenPlanBahngeschwindigkeitenLego}
