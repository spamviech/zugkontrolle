{-# LANGUAGE NamedFieldPuns #-}
{-# LANGUAGE InstanceSigs #-}
{-# LANGUAGE DataKinds #-}
{-# LANGUAGE TypeFamilies #-}
{-# LANGUAGE GADTs #-}
{-# LANGUAGE FlexibleContexts #-}
{-# LANGUAGE UndecidableInstances #-}
{-# LANGUAGE StandaloneDeriving #-}

{-|
Description: Parsen von 'StreckenObjekt'en
-}
module Zug.UI.Cmd.Parser.StreckenObjekt (
    -- * Hilfstypen
    AnfrageZugtyp(..), AnfrageZugtypEither(..),
    AnfrageAnschluss(..), anfrageAnschlussAktualisieren,
    -- * StreckenObjekte
    -- ** Bahngeschwindigkeit
    AnfrageBahngeschwindigkeit(..), anfrageBahngeschwindigkeitAktualisieren,
    -- ** Weiche
    AnfrageWeiche(..), anfrageWeicheAktualisieren,
    -- ** Streckenabschnitt
    AnfrageStreckenabschnitt(..), anfrageStreckenabschnittAktualisieren,
    -- ** Kupplung
    AnfrageKupplung(..), anfrageKupplungAktualisieren,
    -- ** Wegstrecke
    AnfrageWegstrecke(..), anfrageWegstreckeAktualisieren,
    -- ** Objekt
    AnfrageObjekt(..), anfrageObjektAktualisieren) where

import Data.Kind (Type)
import Data.Semigroup (Semigroup(..))
import Data.String (IsString())
import Data.List.NonEmpty (NonEmpty(..))
import qualified Data.List.NonEmpty as NE
import Data.Text (Text, unpack)
import Numeric.Natural (Natural)
-- Abhängigkeit von anderen Modulen
import Zug.Anbindung (Bahngeschwindigkeit(..), Streckenabschnitt(..), Weiche(..), WeicheKlasse(..),
                    Kupplung(..), Wegstrecke(..), Anschluss(..), Value(..), alleValues,
                    PCF8574Port(..), PCF8574(..), PCF8574Variant(..), vonPinGpio, vonPCF8574Port)
import Zug.Klassen (Zugtyp(..), ZugtypEither(..), ZugtypKlasse(..), unterstützteZugtypen,
                    Richtung(..), unterstützteRichtungen)
import Zug.Language ((<^>), (<=>), (<->), showText, toBefehlsString)
import qualified Zug.Language as Language
import Zug.Plan (Objekt, ObjektAllgemein(..))
import Zug.UI.Cmd.Lexer (EingabeToken(..), leeresToken)
import qualified Zug.UI.Cmd.Lexer as Lexer
import Zug.UI.Cmd.Parser.Anfrage (Anfrage(..), zeigeAnfrageFehlgeschlagenStandard, unbekanntShowText, AnfrageFamilie,
                                StatusAnfrageObjekt(..), wähleBefehl, wähleRichtung, wähleValue,
                                StatusAnfrageObjektZugtyp(..), ObjektZugtyp(..), statusAnfrageObjektZugtyp)
import Zug.UI.Cmd.Parser.Plan (AnfragePlan(..), anfragePlanAktualisieren)

-- | Unvollständiger 'Anschluss'
data AnfrageAnschluss
    = AnfrageAnschluss
    | AnfrageAnschlussUnbekannt
        AnfrageAnschluss        -- ^ Anfrage
        Text                    -- ^ Eingabe
    | APin
    | APCF8574Port
    | APCF8574PortVariant
        PCF8574Variant          -- ^ Variante
    | APCF8574PortVariantA0
        PCF8574Variant          -- ^ Variante
        Value                   -- ^ a0
    | APCF8574PortVariantA0A1
        PCF8574Variant          -- ^ Variante
        Value                   -- ^ a0
        Value                   -- ^ a1
    | APCF8574PortVariantA0A1A2
        PCF8574Variant          -- ^ Variante
        Value                   -- ^ a0
        Value                   -- ^ a1
        Value                   -- ^ a2

type instance AnfrageFamilie Anschluss = AnfrageAnschluss

instance Show AnfrageAnschluss where
    show :: AnfrageAnschluss -> String
    show
        AnfrageAnschluss
            = Language.anschluss
    show 
        (AnfrageAnschlussUnbekannt anfrage eingabe)
            = unpack $ unbekanntShowText anfrage eingabe
    show 
        APin
            = unpack $ Language.anschluss <-> Language.pin
    show 
        APCF8574Port
            = unpack $ Language.anschluss <-> Language.pcf8574Port
    show
        (APCF8574PortVariant variante)
            = unpack $ Language.anschluss <-> Language.pcf8574Port
                <^> Language.variante <=> if (variante == VariantNormal)
                    then Language.normal
                    else Language.a
    show
        (APCF8574PortVariantA0 variante a0)
            = unpack $ Language.anschluss <-> Language.pcf8574Port
                <^> Language.variante <=> (if (variante == VariantNormal)
                    then Language.normal
                    else Language.a)
                <^> Language.a0 <=> showText a0
    show
        (APCF8574PortVariantA0A1 variante a0 a1)
            = unpack $ Language.anschluss <-> Language.pcf8574Port
                <^> Language.variante <=> (if (variante == VariantNormal)
                    then Language.normal
                    else Language.a)
                <^> Language.a0 <=> showText a0
                <^> Language.a1 <=> showText a1
    show
        (APCF8574PortVariantA0A1A2 variante a0 a1 a2)
            = unpack $ Language.anschluss <-> Language.pcf8574Port
                <^> Language.variante <=> (if (variante == VariantNormal)
                    then Language.normal
                    else Language.a)
                <^> Language.a0 <=> showText a0
                <^> Language.a1 <=> showText a1
                <^> Language.a2 <=> showText a2
instance Anfrage AnfrageAnschluss where
    zeigeAnfrage :: (IsString s, Semigroup s) => AnfrageAnschluss -> s
    zeigeAnfrage
        AnfrageAnschluss
            = Language.anschluss
    zeigeAnfrage 
        (AnfrageAnschlussUnbekannt anfrage _eingabe)
            = zeigeAnfrage anfrage
    zeigeAnfrage
        APin
            = Language.pin
    zeigeAnfrage
        APCF8574Port
            = Language.pcf8574 <-> Language.variante
    zeigeAnfrage
        (APCF8574PortVariant variante)
            = Language.a0
    zeigeAnfrage
        (APCF8574PortVariantA0 variante a0)
            = Language.a1
    zeigeAnfrage
        (APCF8574PortVariantA0A1 variante a0 a1)
            = Language.a2
    zeigeAnfrage
        (APCF8574PortVariantA0A1A2 variante a0 a1 a2)
            = Language.port
    zeigeAnfrageFehlgeschlagen :: (IsString s, Semigroup s) => AnfrageAnschluss -> s -> s
    zeigeAnfrageFehlgeschlagen
        anfrage@APin
        eingabe
            = zeigeAnfrageFehlgeschlagenStandard anfrage eingabe <^> Language.integerErwartet
    zeigeAnfrageFehlgeschlagen
        anfrage@(APCF8574PortVariant _variante)
        eingabe
            = zeigeAnfrageFehlgeschlagen anfrage eingabe <^> Language.valueErwartet
    zeigeAnfrageFehlgeschlagen
        anfrage@(APCF8574PortVariantA0 _variante a0)
        eingabe
            = zeigeAnfrageFehlgeschlagen anfrage eingabe <^> Language.valueErwartet
    zeigeAnfrageFehlgeschlagen
        anfrage@(APCF8574PortVariantA0A1 _variante a0 a2)
        eingabe
            = zeigeAnfrageFehlgeschlagen anfrage eingabe <^> Language.valueErwartet
    zeigeAnfrageFehlgeschlagen
        anfrage@(APCF8574PortVariantA0A1A2 _variante a0 a1 a2)
        eingabe
            = zeigeAnfrageFehlgeschlagen anfrage eingabe <^> Language.integerErwartet
    zeigeAnfrageFehlgeschlagen
        anfrage
        eingabe
            = zeigeAnfrageFehlgeschlagenStandard anfrage eingabe
    zeigeAnfrageOptionen :: (IsString s, Semigroup s) => AnfrageAnschluss -> Maybe s
    zeigeAnfrageOptionen
        AnfrageAnschluss
            = Just $ toBefehlsString [Language.pin, Language.pcf8574Port]
    zeigeAnfrageOptionen
        (AnfrageAnschlussUnbekannt anfrage _eingabe)
            = zeigeAnfrageOptionen anfrage
    zeigeAnfrageOptionen
        APCF8574Port
            = Just $ toBefehlsString [Language.normal, Language.a]
    zeigeAnfrageOptionen
        (APCF8574PortVariant _variante)
            = Just $ toBefehlsString $ map showText $ NE.toList alleValues
    zeigeAnfrageOptionen
        (APCF8574PortVariantA0 _variante _a0)
            = Just $ toBefehlsString $ map showText $ NE.toList alleValues
    zeigeAnfrageOptionen
        (APCF8574PortVariantA0A1 _variante _a0 _a1)
            = Just $ toBefehlsString $ map showText $ NE.toList alleValues
    zeigeAnfrageOptionen
        _anfrage
            = Nothing

-- | Eingabe eines 'Anschluss'
anfrageAnschlussAktualisieren :: AnfrageAnschluss -> EingabeToken -> Either AnfrageAnschluss Anschluss
anfrageAnschlussAktualisieren
    AnfrageAnschluss
    token@EingabeToken {eingabe}
        = Left $ wähleBefehl token [
            (Lexer.Pin          , APin),
            (Lexer.PCF8574Port  , APCF8574Port)]
            $ AnfrageAnschlussUnbekannt AnfrageAnschluss eingabe
anfrageAnschlussAktualisieren 
    (AnfrageAnschlussUnbekannt anfrage _eingabe)
    token
        = Left anfrage
anfrageAnschlussAktualisieren 
    APin
    EingabeToken {eingabe, ganzzahl}
        = case ganzzahl of
            (Just pin)
                -> Right $ vonPinGpio pin
            Nothing
                -> Left $ AnfrageAnschlussUnbekannt APin eingabe
anfrageAnschlussAktualisieren
    APCF8574Port
    token@EingabeToken {eingabe}
        = Left $ wähleBefehl token [
            (Lexer.A        , APCF8574PortVariant VariantA),
            (Lexer.Normal   , APCF8574PortVariant VariantNormal)]
            $ AnfrageAnschlussUnbekannt APCF8574Port eingabe
anfrageAnschlussAktualisieren
    anfrage@(APCF8574PortVariant variante)
    token@EingabeToken {eingabe}
        = Left $ case wähleValue token of
            (Just a0)
                -> APCF8574PortVariantA0 variante a0
            Nothing
                -> AnfrageAnschlussUnbekannt anfrage eingabe
anfrageAnschlussAktualisieren
    anfrage@(APCF8574PortVariantA0 variante a0)
    token@EingabeToken {eingabe}
        = Left $ case wähleValue token of
            (Just a1)
                -> APCF8574PortVariantA0A1 variante a0 a1
            Nothing
                -> AnfrageAnschlussUnbekannt anfrage eingabe
anfrageAnschlussAktualisieren
    anfrage@(APCF8574PortVariantA0A1 variante a0 a1)
    token@EingabeToken {eingabe}
        = Left $ case wähleValue token of
            (Just a2)
                -> APCF8574PortVariantA0A1A2 variante a0 a1 a2
            Nothing
                -> AnfrageAnschlussUnbekannt anfrage eingabe
anfrageAnschlussAktualisieren
    anfrage@(APCF8574PortVariantA0A1A2 variant a0 a1 a2)
    token@EingabeToken {eingabe, ganzzahl}
        = case ganzzahl of
            (Just port)
                -> Right $ AnschlussPCF8574Port $ PCF8574Port {
                    pcf8574 = PCF8574 {variant, a0, a1, a2},
                    port = fromIntegral port}
            Nothing
                -> Left $ AnfrageAnschlussUnbekannt anfrage eingabe

-- | Enumeration-Typ für eventuell noch unbestimmten 'Zugtyp'
data AnfrageZugtyp
    = AnfrageZugtyp
    | AnfrageZugtypMärklin
    | AnfrageZugtypLego

-- | Analog zu 'ZugtypEither' für 'AnfrageZugtyp'
data AnfrageZugtypEither (a :: AnfrageZugtyp -> Type)
    = AnfrageNothing
        (a 'AnfrageZugtyp)
    | AnfrageMärklin
        (a 'AnfrageZugtypMärklin)
    | AnfrageLego
        (a 'AnfrageZugtypLego)
deriving instance (Eq (a 'AnfrageZugtyp), Eq (a 'AnfrageZugtypMärklin), Eq (a 'AnfrageZugtypLego))
    => Eq (AnfrageZugtypEither a)
instance (Show (a 'AnfrageZugtyp), Show (a 'AnfrageZugtypMärklin), Show (a 'AnfrageZugtypLego))
    => Show (AnfrageZugtypEither a) where
    show :: AnfrageZugtypEither a -> String
    show    (AnfrageNothing a)  = show a
    show    (AnfrageMärklin a)  = show a
    show    (AnfrageLego a)     = show a
instance (Anfrage (a 'AnfrageZugtyp), Anfrage (a 'AnfrageZugtypMärklin), Anfrage (a 'AnfrageZugtypLego))
    => Anfrage (AnfrageZugtypEither a) where
    zeigeAnfrage :: (IsString s, Semigroup s) => AnfrageZugtypEither a -> s
    zeigeAnfrage    (AnfrageNothing a)  = zeigeAnfrage a
    zeigeAnfrage    (AnfrageMärklin a)  = zeigeAnfrage a
    zeigeAnfrage    (AnfrageLego a)     = zeigeAnfrage a
    zeigeAnfrageFehlgeschlagen :: (IsString s, Semigroup s) => AnfrageZugtypEither a -> s -> s
    zeigeAnfrageFehlgeschlagen  (AnfrageNothing a)  = zeigeAnfrageFehlgeschlagen a
    zeigeAnfrageFehlgeschlagen  (AnfrageMärklin a)  = zeigeAnfrageFehlgeschlagen a
    zeigeAnfrageFehlgeschlagen  (AnfrageLego a)     = zeigeAnfrageFehlgeschlagen a
    zeigeAnfrageOptionen :: (IsString s, Semigroup s) => AnfrageZugtypEither a -> Maybe s
    zeigeAnfrageOptionen    (AnfrageNothing a)  = zeigeAnfrageOptionen a
    zeigeAnfrageOptionen    (AnfrageMärklin a)  = zeigeAnfrageOptionen a
    zeigeAnfrageOptionen    (AnfrageLego a)     = zeigeAnfrageOptionen a

-- | Unvollständige 'Bahngeschwindigkeit'
data AnfrageBahngeschwindigkeit (z :: AnfrageZugtyp) where
    AnfrageBahngeschwindigkeit
        :: AnfrageBahngeschwindigkeit 'AnfrageZugtyp
    ABGUnbekannt :: {
        abgAnfrage :: (AnfrageBahngeschwindigkeit z),
        abgEingabe :: Text}
            -> AnfrageBahngeschwindigkeit z
    AMärklinBahngeschwindigkeit
        :: AnfrageBahngeschwindigkeit 'AnfrageZugtypMärklin
    AMärklinBahngeschwindigkeitName :: {
        abgmName :: Text}
            -> AnfrageBahngeschwindigkeit 'AnfrageZugtypMärklin
    AMärklinBahngeschwindigkeitNameFließend :: {
        abgmName :: Text,
        abgmFließend :: Value,
        abgmGeschwindigkeitsAnfrageAnschluss :: AnfrageAnschluss}
            -> AnfrageBahngeschwindigkeit 'AnfrageZugtypMärklin
    ALegoBahngeschwindigkeit
        :: AnfrageBahngeschwindigkeit 'AnfrageZugtypLego
    ALegoBahngeschwindigkeitName :: {
        abglName :: Text}
            -> AnfrageBahngeschwindigkeit 'AnfrageZugtypLego
    ALegoBahngeschwindigkeitNameFließend :: {
        abglName :: Text,
        abglFließend :: Value,
        abglGeschwindigkeitsAnfrageAnschluss :: AnfrageAnschluss}
            -> AnfrageBahngeschwindigkeit 'AnfrageZugtypLego
    ALegoBahngeschwindigkeitNameFließendGeschwindigkeit :: {
        abglName :: Text,
        abglFließend :: Value,
        abglGeschwindigkeitsAnschluss :: Anschluss,
        abglFahrtrichtungsAnfrageAnschluss :: AnfrageAnschluss}
            -> AnfrageBahngeschwindigkeit 'AnfrageZugtypLego

type instance AnfrageFamilie (Bahngeschwindigkeit 'Märklin) = AnfrageBahngeschwindigkeit 'AnfrageZugtypMärklin
type instance AnfrageFamilie (Bahngeschwindigkeit 'Lego) = AnfrageBahngeschwindigkeit 'AnfrageZugtypLego

instance Show (AnfrageBahngeschwindigkeit z) where
    show :: AnfrageBahngeschwindigkeit z -> String
    show
        AnfrageBahngeschwindigkeit
            = Language.bahngeschwindigkeit
    show
        (ABGUnbekannt anfrage eingabe)
            = unpack $ unbekanntShowText anfrage eingabe
    show
        AMärklinBahngeschwindigkeit
            = Language.märklin <-> Language.bahngeschwindigkeit
    show
        (AMärklinBahngeschwindigkeitName name)
            = unpack $ Language.märklin <-> Language.bahngeschwindigkeit <^> Language.name <=> name
    show
        (AMärklinBahngeschwindigkeitNameFließend name fließend geschwindigkeitsAnschluss)
            = unpack $ Language.märklin <-> Language.bahngeschwindigkeit
                <^> Language.name <=> name
                <^> Language.fließendValue <=> showText fließend
                <^> Language.geschwindigkeit <-> Language.anschluss <=> showText geschwindigkeitsAnschluss
    show
        ALegoBahngeschwindigkeit
            = Language.lego <-> Language.bahngeschwindigkeit
    show
        (ALegoBahngeschwindigkeitName name)
            = unpack $ Language.lego <-> Language.bahngeschwindigkeit <^> Language.name <=> name
    show
        (ALegoBahngeschwindigkeitNameFließend name fließend geschwindigkeitsAnschluss)
            = unpack $ Language.lego <-> Language.bahngeschwindigkeit
                <^> Language.name <=> name
                <^> Language.fließendValue <=> showText fließend
                <^> Language.geschwindigkeit <-> Language.anschluss <=> showText geschwindigkeitsAnschluss
    show
        (ALegoBahngeschwindigkeitNameFließendGeschwindigkeit name fließend geschwindigkeitsAnschluss fahrtrichtungsAnschluss)
            = unpack $ Language.lego <-> Language.bahngeschwindigkeit
                <^> Language.name <=> name
                <^> Language.fließendValue <=> showText fließend
                <^> Language.geschwindigkeit <-> Language.anschluss <=> showText geschwindigkeitsAnschluss
                <^> Language.fahrtrichtung <-> Language.anschluss <=> showText fahrtrichtungsAnschluss
instance Anfrage (AnfrageBahngeschwindigkeit z) where
    zeigeAnfrage :: (IsString s, Semigroup s) => AnfrageBahngeschwindigkeit z -> s
    zeigeAnfrage
        AnfrageBahngeschwindigkeit
            = Language.zugtyp
    zeigeAnfrage
        ABGUnbekannt {abgAnfrage}
            = zeigeAnfrage abgAnfrage
    zeigeAnfrage
        AMärklinBahngeschwindigkeit
            = Language.name
    zeigeAnfrage
        AMärklinBahngeschwindigkeitName {}
            = Language.fließendValue
    zeigeAnfrage
        AMärklinBahngeschwindigkeitNameFließend {abgmGeschwindigkeitsAnfrageAnschluss}
            = zeigeAnfrage abgmGeschwindigkeitsAnfrageAnschluss
    zeigeAnfrage
        ALegoBahngeschwindigkeit
            = Language.name
    zeigeAnfrage
        ALegoBahngeschwindigkeitName {}
            = Language.fließendValue
    zeigeAnfrage
        ALegoBahngeschwindigkeitNameFließend {abglGeschwindigkeitsAnfrageAnschluss}
            = zeigeAnfrage abglGeschwindigkeitsAnfrageAnschluss
    zeigeAnfrage
        ALegoBahngeschwindigkeitNameFließendGeschwindigkeit {abglFahrtrichtungsAnfrageAnschluss}
            = zeigeAnfrage abglFahrtrichtungsAnfrageAnschluss
    zeigeAnfrageFehlgeschlagen :: (IsString s, Semigroup s) => AnfrageBahngeschwindigkeit z -> s -> s
    zeigeAnfrageFehlgeschlagen
        anfrage@AMärklinBahngeschwindigkeitName {}
        eingabe
            = zeigeAnfrageFehlgeschlagenStandard anfrage eingabe <^> Language.integerErwartet
    zeigeAnfrageFehlgeschlagen
        AMärklinBahngeschwindigkeitNameFließend {abgmGeschwindigkeitsAnfrageAnschluss}
        eingabe
            = zeigeAnfrageFehlgeschlagen abgmGeschwindigkeitsAnfrageAnschluss eingabe
    zeigeAnfrageFehlgeschlagen
        anfrage@ALegoBahngeschwindigkeitName {}
        eingabe
            = zeigeAnfrageFehlgeschlagenStandard anfrage eingabe <^> Language.integerErwartet
    zeigeAnfrageFehlgeschlagen
        ALegoBahngeschwindigkeitNameFließend {abglGeschwindigkeitsAnfrageAnschluss}
        eingabe
            = zeigeAnfrageFehlgeschlagen abglGeschwindigkeitsAnfrageAnschluss eingabe
    zeigeAnfrageFehlgeschlagen
        anfrage@ALegoBahngeschwindigkeitNameFließendGeschwindigkeit {abglFahrtrichtungsAnfrageAnschluss}
        eingabe
            = zeigeAnfrageFehlgeschlagen abglFahrtrichtungsAnfrageAnschluss eingabe
    zeigeAnfrageFehlgeschlagen
        anfrage
        eingabe
            = zeigeAnfrageFehlgeschlagenStandard anfrage eingabe
    zeigeAnfrageOptionen :: (IsString s, Semigroup s) => AnfrageBahngeschwindigkeit z -> Maybe s
    zeigeAnfrageOptionen
        AnfrageBahngeschwindigkeit
            = Just $ toBefehlsString $ map showText $ NE.toList unterstützteZugtypen
    zeigeAnfrageOptionen
        AMärklinBahngeschwindigkeitName {}
            = Just $ toBefehlsString $ map showText $ NE.toList alleValues
    zeigeAnfrageOptionen
        AMärklinBahngeschwindigkeitNameFließend {abgmGeschwindigkeitsAnfrageAnschluss}
            = zeigeAnfrageOptionen abgmGeschwindigkeitsAnfrageAnschluss
    zeigeAnfrageOptionen
        ALegoBahngeschwindigkeitName {}
            = Just $ toBefehlsString $ map showText $ NE.toList alleValues
    zeigeAnfrageOptionen
        ALegoBahngeschwindigkeitNameFließend {abglGeschwindigkeitsAnfrageAnschluss}
            = zeigeAnfrageOptionen abglGeschwindigkeitsAnfrageAnschluss
    zeigeAnfrageOptionen
        ALegoBahngeschwindigkeitNameFließendGeschwindigkeit {abglFahrtrichtungsAnfrageAnschluss}
            = zeigeAnfrageOptionen abglFahrtrichtungsAnfrageAnschluss
    zeigeAnfrageOptionen
        ABGUnbekannt {abgAnfrage}
            = zeigeAnfrageOptionen abgAnfrage
    zeigeAnfrageOptionen
        _anfrage
            = Nothing

-- | Eingabe des 'Bahngeschwindigkeit'-'Zugtyp's
anfrageBahngeschwindigkeitZugtyp ::
    AnfrageBahngeschwindigkeit 'AnfrageZugtyp ->
    EingabeToken ->
        AnfrageZugtypEither AnfrageBahngeschwindigkeit
anfrageBahngeschwindigkeitZugtyp
    AnfrageBahngeschwindigkeit
    token@EingabeToken {eingabe}
        = wähleBefehl token [
            (Lexer.Märklin  , AnfrageMärklin $ AMärklinBahngeschwindigkeit),
            (Lexer.Lego     , AnfrageLego $ ALegoBahngeschwindigkeit)]
            $ AnfrageNothing $ ABGUnbekannt AnfrageBahngeschwindigkeit eingabe

-- | Eingabe einer 'Märklin'-'Bahngeschwindigkeit'
anfrageBahngeschwindigkeitMärklin ::
    AnfrageFamilie (Bahngeschwindigkeit 'Märklin) ->
    EingabeToken ->
        Either (AnfrageFamilie (Bahngeschwindigkeit 'Märklin)) (Bahngeschwindigkeit 'Märklin)
anfrageBahngeschwindigkeitMärklin
    AMärklinBahngeschwindigkeit
    EingabeToken {eingabe}
        = Left $ AMärklinBahngeschwindigkeitName eingabe
anfrageBahngeschwindigkeitMärklin
    anfrage@AMärklinBahngeschwindigkeitName {abgmName}
    token@EingabeToken {eingabe}
        = Left $ wähleBefehl token [
            (Lexer.HIGH , AMärklinBahngeschwindigkeitNameFließend abgmName HIGH AnfrageAnschluss),
            (Lexer.LOW  , AMärklinBahngeschwindigkeitNameFließend abgmName LOW AnfrageAnschluss)]
            $ ABGUnbekannt anfrage eingabe
anfrageBahngeschwindigkeitMärklin
    anfrage@(AMärklinBahngeschwindigkeitNameFließend bgmName bgmFließend geschwindigkeitsAnschluss)
    token
        = case anfrageAnschlussAktualisieren geschwindigkeitsAnschluss token of
            (Left (AnfrageAnschlussUnbekannt abgmGeschwindigkeitsAnfrageAnschluss eingabe))
                -> Left $ ABGUnbekannt (anfrage {abgmGeschwindigkeitsAnfrageAnschluss}) eingabe
            (Left abgmGeschwindigkeitsAnfrageAnschluss)
                -> Left anfrage {abgmGeschwindigkeitsAnfrageAnschluss}
            (Right bgmGeschwindigkeitsAnschluss)
                -> Right $ MärklinBahngeschwindigkeit {
                    bgmName,
                    bgmFließend,
                    bgmGeschwindigkeitsAnschluss}
anfrageBahngeschwindigkeitMärklin
    anfrage@ABGUnbekannt {}
    _token
        = Left anfrage

-- | Eingabe einer 'Lego'-'Bahngeschwindigkeit'
anfrageBahngeschwindigkeitLego ::
    AnfrageFamilie (Bahngeschwindigkeit 'Lego) ->
    EingabeToken ->
        Either (AnfrageFamilie (Bahngeschwindigkeit 'Lego)) (Bahngeschwindigkeit 'Lego)
anfrageBahngeschwindigkeitLego
    ALegoBahngeschwindigkeit
    EingabeToken {eingabe}
        = Left $ ALegoBahngeschwindigkeitName eingabe
anfrageBahngeschwindigkeitLego
    anfrage@ALegoBahngeschwindigkeitName {abglName}
    token@EingabeToken {eingabe}
        = Left $ wähleBefehl token [
            (Lexer.HIGH , ALegoBahngeschwindigkeitNameFließend abglName HIGH AnfrageAnschluss),
            (Lexer.LOW  , ALegoBahngeschwindigkeitNameFließend abglName LOW AnfrageAnschluss)]
            $ ABGUnbekannt anfrage eingabe
anfrageBahngeschwindigkeitLego
    anfrage@(ALegoBahngeschwindigkeitNameFließend name fließend geschwindigkeitsAnschluss)
    token
        = case anfrageAnschlussAktualisieren geschwindigkeitsAnschluss token of
            (Left (AnfrageAnschlussUnbekannt abglGeschwindigkeitsAnfrageAnschluss eingabe))
                -> Left $ ABGUnbekannt (anfrage {abglGeschwindigkeitsAnfrageAnschluss}) eingabe
            (Left abglGeschwindigkeitsAnfrageAnschluss)
                -> Left $ anfrage {abglGeschwindigkeitsAnfrageAnschluss}
            (Right anschluss)
                -> Left $ ALegoBahngeschwindigkeitNameFließendGeschwindigkeit name fließend anschluss AnfrageAnschluss
anfrageBahngeschwindigkeitLego
    anfrage@(ALegoBahngeschwindigkeitNameFließendGeschwindigkeit
        bglName
        bglFließend
        bglGeschwindigkeitsAnschluss
        fahrtrichtungsAnschluss)
    token
    = case anfrageAnschlussAktualisieren fahrtrichtungsAnschluss token of
        (Left (AnfrageAnschlussUnbekannt abglFahrtrichtungsAnfrageAnschluss eingabe1))
            -> Left $ ABGUnbekannt anfrage {abglFahrtrichtungsAnfrageAnschluss} eingabe1
        (Left abglFahrtrichtungsAnfrageAnschluss)
            -> Left $ anfrage {abglFahrtrichtungsAnfrageAnschluss}
        (Right bglFahrtrichtungsAnschluss)
            -> Right $ LegoBahngeschwindigkeit {
                    bglName,
                    bglFließend,
                    bglGeschwindigkeitsAnschluss,
                    bglFahrtrichtungsAnschluss}
anfrageBahngeschwindigkeitLego
    anfrage@(ABGUnbekannt _anfrage _eingabe)
    _token
        = Left anfrage

-- | Unvollständiger 'Streckenabschnitt'
data AnfrageStreckenabschnitt
    = AnfrageStreckenabschnitt
    | ASTUnbekannt {
        astAnfrage :: AnfrageStreckenabschnitt,
        astEingabe :: Text}
    | AStreckenabschnittName {
        astName :: Text}
    | AStreckenabschnittNameFließend {
        astName ::Text,
        astFließend :: Value,
        astStromAnfrageAnschluss :: AnfrageAnschluss}

type instance AnfrageFamilie Streckenabschnitt = AnfrageStreckenabschnitt

instance Show AnfrageStreckenabschnitt where
    show :: AnfrageStreckenabschnitt -> String
    show
        AnfrageStreckenabschnitt
            = Language.streckenabschnitt
    show
        (ASTUnbekannt anfrage eingabe)
            = unpack $ unbekanntShowText anfrage eingabe
    show
        (AStreckenabschnittName name)
            = unpack $ Language.streckenabschnitt <^> Language.name <=> name
    show
        (AStreckenabschnittNameFließend name fließend stromAnschluss)
            = unpack $ Language.streckenabschnitt
                <^> Language.name <=> name
                <^> Language.fließendValue <=> showText fließend
                <^> Language.strom <-> Language.anschluss <=> showText stromAnschluss
instance Anfrage AnfrageStreckenabschnitt where
    zeigeAnfrage :: (IsString s, Semigroup s) => AnfrageStreckenabschnitt -> s
    zeigeAnfrage
        AnfrageStreckenabschnitt
            = Language.name
    zeigeAnfrage
        ASTUnbekannt {astAnfrage}
            = zeigeAnfrage astAnfrage
    zeigeAnfrage
        AStreckenabschnittName {}
            = Language.fließendValue
    zeigeAnfrage
        AStreckenabschnittNameFließend {astStromAnfrageAnschluss}
            = zeigeAnfrage astStromAnfrageAnschluss
    zeigeAnfrageFehlgeschlagen :: (IsString s, Semigroup s) => AnfrageStreckenabschnitt -> s -> s
    zeigeAnfrageFehlgeschlagen
        anfrage@AStreckenabschnittName {}
        eingabe
            = zeigeAnfrageFehlgeschlagenStandard anfrage eingabe <^> Language.valueErwartet
    zeigeAnfrageFehlgeschlagen
        AStreckenabschnittNameFließend {astStromAnfrageAnschluss}
        eingabe
            = zeigeAnfrageFehlgeschlagen astStromAnfrageAnschluss eingabe
    zeigeAnfrageFehlgeschlagen
        anfrage
        eingabe
            = zeigeAnfrageFehlgeschlagenStandard anfrage eingabe
    zeigeAnfrageOptionen :: (IsString s, Semigroup s) => AnfrageStreckenabschnitt -> Maybe s
    zeigeAnfrageOptionen
        AStreckenabschnittName {}
            = Just $ toBefehlsString $ map showText $ NE.toList alleValues
    zeigeAnfrageOptionen
        AStreckenabschnittNameFließend {astStromAnfrageAnschluss}
            = zeigeAnfrageOptionen astStromAnfrageAnschluss
    zeigeAnfrageOptionen
        ASTUnbekannt {astAnfrage}
            = zeigeAnfrageOptionen astAnfrage
    zeigeAnfrageOptionen
        _anfrage
            = Nothing

    -- | Eingabe eines Streckenabschnitts
anfrageStreckenabschnittAktualisieren ::
    AnfrageStreckenabschnitt ->
        EingabeToken ->
            Either AnfrageStreckenabschnitt Streckenabschnitt
anfrageStreckenabschnittAktualisieren
    AnfrageStreckenabschnitt
    EingabeToken {eingabe}
        = Left $ AStreckenabschnittName eingabe
anfrageStreckenabschnittAktualisieren
    anfrage@(AStreckenabschnittName name)
    token@EingabeToken {eingabe}
        = Left $ wähleBefehl token [
            (Lexer.HIGH , AStreckenabschnittNameFließend name HIGH AnfrageAnschluss),
            (Lexer.LOW  , AStreckenabschnittNameFließend name LOW AnfrageAnschluss)]
            $ ASTUnbekannt anfrage eingabe
anfrageStreckenabschnittAktualisieren
    anfrage@(AStreckenabschnittNameFließend stName stFließend stromAnschluss)
    token
        = case anfrageAnschlussAktualisieren stromAnschluss token of
            (Left (AnfrageAnschlussUnbekannt astStromAnfrageAnschluss eingabe))
                -> Left $ ASTUnbekannt (anfrage {astStromAnfrageAnschluss}) eingabe
            (Left astStromAnfrageAnschluss)
                -> Left $ anfrage {astStromAnfrageAnschluss}
            (Right stromAnschluss)
                -> Right $ Streckenabschnitt {
                    stName,
                    stFließend,
                    stromAnschluss}
anfrageStreckenabschnittAktualisieren
    anfrage@(ASTUnbekannt _anfrage _eingabe)
    _token
        = Left anfrage

-- | Unvollständige 'Weiche'
data AnfrageWeiche (z :: AnfrageZugtyp) where
    AnfrageWeiche
        :: AnfrageWeiche 'AnfrageZugtyp
    AWEUnbekannt :: {
        aweAnfrage :: AnfrageWeiche z,
        aweEingabe :: Text}
            -> AnfrageWeiche z
    AMärklinWeiche
        :: AnfrageWeiche 'AnfrageZugtypMärklin
    AMärklinWeicheName :: {
        awemName :: Text}
            -> AnfrageWeiche 'AnfrageZugtypMärklin
    AMärklinWeicheNameFließend :: {
        awemName :: Text,
        awemFließend :: Value}
            -> AnfrageWeiche 'AnfrageZugtypMärklin
    AMärklinWeicheNameFließendAnzahl :: {
        awemName :: Text,
        awemFließend :: Value,
        awemAnzahl :: Natural,
        awemRichtungsAnschlüsse :: [(Richtung, Anschluss)]}
            -> AnfrageWeiche 'AnfrageZugtypMärklin
    AMärklinWeicheNameFließendAnzahlRichtung  :: {
        awemName :: Text,
        awemFließend :: Value,
        awemAnzahl :: Natural,
        awemRichtungsAnschlüsse :: [(Richtung, Anschluss)],
        awemRichtung :: Richtung,
        awemAnfrageAnschluss :: AnfrageAnschluss}
            -> AnfrageWeiche 'AnfrageZugtypMärklin
    ALegoWeiche
        :: AnfrageWeiche 'AnfrageZugtypLego
    ALegoWeicheName :: {
        awelName :: Text}
            -> AnfrageWeiche 'AnfrageZugtypLego
    ALegoWeicheNameFließend :: {
        awelName :: Text,
        awelFließend :: Value}
            -> AnfrageWeiche 'AnfrageZugtypLego
    ALegoWeicheNameFließendRichtung1 :: {
        awelName :: Text,
        awelFließend :: Value,
        awelRichtung1 :: Richtung}
            -> AnfrageWeiche 'AnfrageZugtypLego
    ALegoWeicheNameFließendRichtungen :: {
        awelName :: Text,
        awelFließend :: Value,
        awelRichtung1 :: Richtung,
        awelRichtung2 :: Richtung,
        awelRichtungsAnfrageAnschluss :: AnfrageAnschluss}
            -> AnfrageWeiche 'AnfrageZugtypLego

type instance AnfrageFamilie (Weiche 'Märklin) = AnfrageWeiche 'AnfrageZugtypMärklin
type instance AnfrageFamilie (Weiche 'Lego) = AnfrageWeiche 'AnfrageZugtypLego

instance Show (AnfrageWeiche z) where
    show :: AnfrageWeiche z -> String
    show
        AnfrageWeiche
            = Language.weiche
    show
        (AWEUnbekannt anfrage eingabe)
            = unpack $ unbekanntShowText anfrage eingabe
    show
        AMärklinWeiche
            = Language.märklin <-> Language.weiche
    show
        (AMärklinWeicheName name)
            = unpack $ Language.lego <-> Language.weiche <^> Language.name <=> name
    show
        (AMärklinWeicheNameFließend name fließend)
            = unpack $ Language.lego <-> Language.weiche
                <^> Language.name <=> name
                <^> Language.fließend <=> showText fließend
    show
        (AMärklinWeicheNameFließendAnzahl name fließend anzahl acc)
            = unpack $ Language.lego <-> Language.weiche
                <^> Language.name <=> name
                <^> Language.fließend <=> showText fließend
                <^> Language.erwartet Language.richtungen <=> showText anzahl
                <^> showText acc
    show
        (AMärklinWeicheNameFließendAnzahlRichtung name fließend anzahl acc richtung anschluss)
            = unpack $ Language.lego <-> Language.weiche
                <^> Language.name <=> name
                <^> Language.fließend <=> showText fließend
                <^> Language.erwartet Language.richtungen <=> showText anzahl
                <^> showText acc
                <^> Language.richtung <=> showText richtung
                <^> Language.anschluss <=> showText anschluss
    show
        ALegoWeiche
            = Language.lego <-> Language.weiche
    show
        (ALegoWeicheName name)
            = unpack $ Language.lego <-> Language.weiche <^> Language.name <=> name
    show
        (ALegoWeicheNameFließend name fließend)
            = unpack $ Language.lego <-> Language.weiche
                <^> Language.name <=> name
                <^> Language.fließend <=> showText fließend
    show
        (ALegoWeicheNameFließendRichtung1 name fließend richtung1)
            = unpack $ Language.lego <-> Language.weiche
                <^> Language.name <=> name
                <^> Language.fließend <=> showText fließend
                <^> showText richtung1
    show
        (ALegoWeicheNameFließendRichtungen name fließend richtung1 richtung2 anschluss)
            = unpack $ Language.lego <-> Language.weiche
                <^> Language.name <=> name
                <^> Language.fließend <=> showText fließend
                <^> showText richtung1
                <^> showText richtung2
                <^> Language.richtung <-> Language.anschluss <=> showText anschluss
instance Anfrage (AnfrageWeiche z) where
    zeigeAnfrage :: (IsString s, Semigroup s) => AnfrageWeiche z -> s
    zeigeAnfrage
        AnfrageWeiche
            = Language.zugtyp
    zeigeAnfrage
        AWEUnbekannt {aweAnfrage}
            = zeigeAnfrage aweAnfrage
    zeigeAnfrage
        AMärklinWeiche
            = Language.name
    zeigeAnfrage
        (AMärklinWeicheName _name)
            = Language.fließendValue
    zeigeAnfrage
        (AMärklinWeicheNameFließend _name _fließend)
            = Language.anzahl Language.richtungen
    zeigeAnfrage
        (AMärklinWeicheNameFließendAnzahl _name _fließend _anzahl _acc)
            = Language.richtung
    zeigeAnfrage
        AMärklinWeicheNameFließendAnzahlRichtung {awemAnfrageAnschluss}
            = zeigeAnfrage awemAnfrageAnschluss
    zeigeAnfrage
        ALegoWeiche
            = Language.name
    zeigeAnfrage
        ALegoWeicheName {}
            = Language.fließendValue
    zeigeAnfrage
        ALegoWeicheNameFließend {}
            = Language.richtung
    zeigeAnfrage
        ALegoWeicheNameFließendRichtung1 {}
            = Language.richtung
    zeigeAnfrage
        ALegoWeicheNameFließendRichtungen {awelRichtungsAnfrageAnschluss}
            = zeigeAnfrage awelRichtungsAnfrageAnschluss
    zeigeAnfrageFehlgeschlagen :: (IsString s, Semigroup s) => AnfrageWeiche z -> s -> s
    zeigeAnfrageFehlgeschlagen
        anfrage@(AMärklinWeicheNameFließend _name _fließend)
        eingabe
            = zeigeAnfrageFehlgeschlagenStandard anfrage eingabe <^> Language.integerErwartet
    zeigeAnfrageFehlgeschlagen
        AMärklinWeicheNameFließendAnzahlRichtung {awemAnfrageAnschluss}
        eingabe
            = zeigeAnfrageFehlgeschlagen awemAnfrageAnschluss eingabe
    zeigeAnfrageFehlgeschlagen
        ALegoWeicheNameFließendRichtungen {awelRichtungsAnfrageAnschluss}
        eingabe
            = zeigeAnfrageFehlgeschlagen awelRichtungsAnfrageAnschluss eingabe
    zeigeAnfrageFehlgeschlagen
        anfrage
        eingabe
            = zeigeAnfrageFehlgeschlagenStandard anfrage eingabe
    zeigeAnfrageOptionen :: (IsString s, Semigroup s) => AnfrageWeiche z -> Maybe s
    zeigeAnfrageOptionen
        AnfrageWeiche
            = Just $ toBefehlsString $ map showText $ NE.toList unterstützteZugtypen
    zeigeAnfrageOptionen
        (AWEUnbekannt anfrage _eingabe)
            = zeigeAnfrageOptionen anfrage
    zeigeAnfrageOptionen
        (AMärklinWeicheName _name)
            = Just $ toBefehlsString $ map showText $ NE.toList alleValues
    zeigeAnfrageOptionen
        (AMärklinWeicheNameFließendAnzahl _name _fließend _anzahl _acc)
            = Just $ toBefehlsString $ map showText $ NE.toList unterstützteRichtungen
    zeigeAnfrageOptionen
        AMärklinWeicheNameFließendAnzahlRichtung {awemAnfrageAnschluss}
            = zeigeAnfrageOptionen awemAnfrageAnschluss
    zeigeAnfrageOptionen
        (ALegoWeicheName _name)
            = Just $ toBefehlsString $ map showText $ NE.toList alleValues
    zeigeAnfrageOptionen
        (ALegoWeicheNameFließend _name _fließend)
            = Just $ toBefehlsString $ map showText $ NE.toList unterstützteRichtungen
    zeigeAnfrageOptionen
        (ALegoWeicheNameFließendRichtung1 _name _fließend _richtung1)
            = Just $ toBefehlsString $ map showText $ NE.toList unterstützteRichtungen
    zeigeAnfrageOptionen
        ALegoWeicheNameFließendRichtungen {awelRichtungsAnfrageAnschluss}
            = zeigeAnfrageOptionen awelRichtungsAnfrageAnschluss
    zeigeAnfrageOptionen
        _anfrage
            = Nothing

-- | Eingabe des 'Weiche'-'Zugtyp's
anfrageWeicheZugtyp ::
    AnfrageWeiche 'AnfrageZugtyp ->
    EingabeToken ->
        AnfrageZugtypEither AnfrageWeiche
anfrageWeicheZugtyp
    AnfrageWeiche
    token@EingabeToken {eingabe}
        = wähleBefehl token [
            (Lexer.Märklin  , AnfrageMärklin AMärklinWeiche),
            (Lexer.Lego     , AnfrageLego ALegoWeiche)]
            $ AnfrageNothing $ AWEUnbekannt AnfrageWeiche eingabe

-- | Eingabe einer 'Märklin'-'Weiche'
anfrageWeicheMärklin ::
    AnfrageFamilie (Weiche 'Märklin) ->
    EingabeToken ->
        Either (AnfrageFamilie (Weiche 'Märklin)) (Weiche 'Märklin)
anfrageWeicheMärklin
    AMärklinWeiche
    EingabeToken {eingabe}
        = Left $ AMärklinWeicheName eingabe
anfrageWeicheMärklin
    anfrage@(AMärklinWeicheName name)
    token@EingabeToken {eingabe}
        = Left $ wähleBefehl token [
            (Lexer.HIGH , AMärklinWeicheNameFließend name HIGH),
            (Lexer.LOW  , AMärklinWeicheNameFließend name LOW)]
            $ AWEUnbekannt anfrage eingabe
anfrageWeicheMärklin
    anfrage@(AMärklinWeicheNameFließend name fließend)
    EingabeToken {eingabe, ganzzahl}
        = case ganzzahl of
            Nothing
                -> Left $ AWEUnbekannt anfrage eingabe
            (Just anzahl)
                -> Left $ AMärklinWeicheNameFließendAnzahl name fließend anzahl []
anfrageWeicheMärklin
    anfrage@(AMärklinWeicheNameFließendAnzahl name fließend anzahl acc)
    token@EingabeToken {eingabe}
        = Left $ case wähleRichtung token of
            Nothing
                -> AWEUnbekannt anfrage eingabe
            (Just richtung)
                -> AMärklinWeicheNameFließendAnzahlRichtung name fließend anzahl acc richtung AnfrageAnschluss
anfrageWeicheMärklin
    anfrage@(AMärklinWeicheNameFließendAnzahlRichtung wemName wemFließend anzahl acc richtung anfrageAnschluss)
    token
        = case anfrageAnschlussAktualisieren anfrageAnschluss token of
            (Left (AnfrageAnschlussUnbekannt awemAnfrageAnschluss eingabe))
                -> Left $ AWEUnbekannt (anfrage {awemAnfrageAnschluss}) eingabe
            (Left awemAnfrageAnschluss)
                -> Left anfrage {awemAnfrageAnschluss}
            (Right anschluss)
                | anzahl > 1
                    -> Left $ AMärklinWeicheNameFließendAnzahl
                        wemName
                        wemFließend
                        (pred anzahl)
                        ((richtung, anschluss) : acc)
                | otherwise
                    -> Right MärklinWeiche {
                        wemName,
                        wemFließend,
                        wemRichtungsAnschlüsse = (richtung, anschluss) :| acc}
anfrageWeicheMärklin
    anfrage@(AWEUnbekannt _anfrage _eingabe)
    _token
        = Left anfrage

-- | Eingabe einer 'Lego'-'Weiche'
anfrageWeicheLego ::
    AnfrageFamilie (Weiche 'Lego) ->
    EingabeToken ->
        Either (AnfrageFamilie (Weiche 'Lego)) (Weiche 'Lego)
anfrageWeicheLego
    ALegoWeiche
    EingabeToken {eingabe}
        = Left $ ALegoWeicheName eingabe
anfrageWeicheLego
    anfrage@(ALegoWeicheName name)
    token@EingabeToken {eingabe}
        = Left $ wähleBefehl token [
            (Lexer.HIGH , ALegoWeicheNameFließend name HIGH),
            (Lexer.LOW  , ALegoWeicheNameFließend name LOW)]
            $ AWEUnbekannt anfrage eingabe
anfrageWeicheLego
    anfrage@(ALegoWeicheNameFließend name fließend)
    token@EingabeToken {eingabe}
        = Left $ case wähleRichtung token of
            Nothing
                -> AWEUnbekannt anfrage eingabe
            (Just richtung1)
                -> ALegoWeicheNameFließendRichtung1 name fließend richtung1
anfrageWeicheLego
    anfrage@(ALegoWeicheNameFließendRichtung1 name fließend richtung1)
    token@EingabeToken {eingabe}
        = Left $ case wähleRichtung token of
            Nothing
                -> AWEUnbekannt anfrage eingabe
            (Just richtung2)
                -> ALegoWeicheNameFließendRichtungen name fließend richtung1 richtung2 AnfrageAnschluss
anfrageWeicheLego
    anfrage@(ALegoWeicheNameFließendRichtungen welName welFließend richtung1 richtung2 anfrageAnschluss)
    token
        = case anfrageAnschlussAktualisieren anfrageAnschluss token of
            (Left (AnfrageAnschlussUnbekannt awelRichtungsAnfrageAnschluss eingabe))
                -> Left $ AWEUnbekannt (anfrage {awelRichtungsAnfrageAnschluss}) eingabe
            (Left awelRichtungsAnfrageAnschluss)
                -> Left anfrage {awelRichtungsAnfrageAnschluss}
            (Right welRichtungsAnschluss)
                -> Right $ LegoWeiche {
                    welName,
                    welFließend,
                    welRichtungsAnschluss,
                    welRichtungen = (richtung1,richtung2)}
anfrageWeicheLego
    anfrage@(AWEUnbekannt _anfrage _eingabe)
    _token
        = Left anfrage

-- | Unvollständige 'Kupplung'
data AnfrageKupplung
    = AnfrageKupplung
    | AKUUnbekannt {
        akuAnfrage ::AnfrageKupplung,
        akuEingabe ::Text}
    | AKupplungName {
        akuName :: Text}
    | AKupplungNameFließend {
        akuName ::Text,
        akuFließend ::Value,
        akuKupplungsAnfrageAnschluss :: AnfrageAnschluss}

type instance AnfrageFamilie Kupplung = AnfrageKupplung

instance Show AnfrageKupplung where
    show :: AnfrageKupplung -> String
    show 
        AnfrageKupplung
            = Language.kupplung
    show 
        (AKUUnbekannt anfrage eingabe)
            = unpack $ unbekanntShowText anfrage eingabe
    show 
        (AKupplungName name)
            = unpack $ Language.kupplung <^> Language.name <=> name
    show 
        (AKupplungNameFließend name fließend anschluss)
            = unpack $ Language.kupplung <^> Language.name <=> name
                <^> Language.fließendValue <=> showText fließend
                <^> Language.kupplung <-> Language.anschluss <=> showText anschluss
instance Anfrage AnfrageKupplung where
    zeigeAnfrage :: (IsString s, Semigroup s) => AnfrageKupplung -> s
    zeigeAnfrage
        AnfrageKupplung
            = Language.name
    zeigeAnfrage
        AKUUnbekannt {akuAnfrage}
            = zeigeAnfrage akuAnfrage
    zeigeAnfrage
        AKupplungName {}
            = Language.fließendValue
    zeigeAnfrage
        AKupplungNameFließend {akuKupplungsAnfrageAnschluss}
            = zeigeAnfrage akuKupplungsAnfrageAnschluss
    zeigeAnfrageFehlgeschlagen :: (IsString s, Semigroup s) => AnfrageKupplung -> s -> s
    zeigeAnfrageFehlgeschlagen
        anfrage@AKupplungName {}
        eingabe
            = zeigeAnfrageFehlgeschlagenStandard anfrage eingabe <^> Language.valueErwartet
    zeigeAnfrageFehlgeschlagen
        AKupplungNameFließend {akuKupplungsAnfrageAnschluss}
        eingabe
            = zeigeAnfrageFehlgeschlagen akuKupplungsAnfrageAnschluss eingabe
    zeigeAnfrageFehlgeschlagen
        anfrage
        eingabe
            = zeigeAnfrageFehlgeschlagenStandard anfrage eingabe
    zeigeAnfrageOptionen :: (IsString s, Semigroup s) => AnfrageKupplung -> Maybe s
    zeigeAnfrageOptionen
        AKupplungName {}
            = Just $ toBefehlsString $ map showText $ NE.toList alleValues
    zeigeAnfrageOptionen
        AKupplungNameFließend {akuKupplungsAnfrageAnschluss}
            = zeigeAnfrageOptionen akuKupplungsAnfrageAnschluss
    zeigeAnfrageOptionen
        AKUUnbekannt {akuAnfrage}
            = zeigeAnfrageOptionen akuAnfrage
    zeigeAnfrageOptionen
        _anfrage
            = Nothing

-- | Eingabe einer Kupplung
anfrageKupplungAktualisieren :: AnfrageKupplung -> EingabeToken -> Either AnfrageKupplung Kupplung
anfrageKupplungAktualisieren
    AnfrageKupplung
    EingabeToken {eingabe}
        = Left $ AKupplungName eingabe
anfrageKupplungAktualisieren
    anfrage@(AKupplungName name)
    token@EingabeToken {eingabe}
        = Left $ wähleBefehl token [
            (Lexer.HIGH , AKupplungNameFließend name HIGH AnfrageAnschluss),
            (Lexer.LOW  , AKupplungNameFließend name LOW AnfrageAnschluss)]
            $ AKUUnbekannt anfrage eingabe
anfrageKupplungAktualisieren
    anfrage@(AKupplungNameFließend kuName kuFließend anfrageAnschluss)
    token
        = case anfrageAnschlussAktualisieren anfrageAnschluss token of
            (Left (AnfrageAnschlussUnbekannt akuKupplungsAnfrageAnschluss eingabe))
                -> Left $ AKUUnbekannt (anfrage {akuKupplungsAnfrageAnschluss}) eingabe
            (Left akuKupplungsAnfrageAnschluss)
                -> Left anfrage {akuKupplungsAnfrageAnschluss}
            (Right kupplungsAnschluss)
                -> Right $ Kupplung {
                    kuName,
                    kuFließend,
                    kupplungsAnschluss}
anfrageKupplungAktualisieren
    anfrage@AKUUnbekannt {}
    _token
        = Left anfrage

-- | Unvollständige 'Wegstrecke'
data AnfrageWegstrecke (z :: Zugtyp)
    = AnfrageWegstrecke
    | AWSUnbekannt
        (AnfrageWegstrecke z)   -- ^ Anfrage
        Text                    -- ^ Eingabe
    | AWegstreckeName
        Text                    -- ^ Name
    | AWegstreckeNameAnzahl
        (Wegstrecke z)          -- ^ Akkumulator
        Natural                 -- ^ Anzahl zusätzliche Elemente
    | AWegstreckeNameAnzahlWeicheRichtung
        (Wegstrecke z)          -- ^ Akkumulator
        Natural                 -- ^ Anzahl zusätzliche Elemente
        (Weiche z)              -- ^ Weiche für Richtung-Angabe
    | AWSStatusAnfrage
        (EingabeToken -> StatusAnfrageObjektZugtyp z)
        (Either (ObjektZugtyp z -> (AnfrageWegstrecke z)) (ObjektZugtyp z -> (Wegstrecke z)))
    | AWegstreckeMStatus
        (StatusAnfrageObjektZugtyp z)
        (Either (ObjektZugtyp z -> (AnfrageWegstrecke z)) (ObjektZugtyp z -> (Wegstrecke z)))

type instance AnfrageFamilie (Wegstrecke z) = AnfrageWegstrecke z

instance Show (AnfrageWegstrecke z) where
    show :: AnfrageWegstrecke z -> String
    show
        (AWSUnbekannt qWegstrecke eingabe)
            = unpack $ unbekanntShowText qWegstrecke eingabe
    show
        AnfrageWegstrecke
            = unpack $ Language.wegstrecke
    show
        (AWegstreckeName name)
            = unpack $ Language.wegstrecke <^> Language.name <=> name
    show
        (AWegstreckeNameAnzahl acc anzahl)
            = unpack $ Language.wegstrecke
                <^> showText acc
                <^> Language.anzahl Language.wegstreckenElemente <=> showText anzahl
    show
        (AWegstreckeNameAnzahlWeicheRichtung acc anzahl weiche)
            = unpack $ Language.wegstrecke
                <^> showText acc
                <^> Language.anzahl Language.wegstreckenElemente <=> showText anzahl
                <^> showText weiche
    show
        (AWSStatusAnfrage anfrageKonstruktor _eitherF)
            = Language.wegstreckenElement <^> showText (anfrageKonstruktor leeresToken)
    show
        (AWegstreckeMStatus objektStatusAnfrage _eitherKonstruktor)
            = Language.wegstrecke <^> showText objektStatusAnfrage
instance Anfrage (AnfrageWegstrecke z) where
    zeigeAnfrage :: (IsString s, Semigroup s) => AnfrageWegstrecke z -> s
    zeigeAnfrage
        (AWSUnbekannt qWegstrecke _eingabe)
            = zeigeAnfrage qWegstrecke
    zeigeAnfrage
        AnfrageWegstrecke
            = Language.name
    zeigeAnfrage
        (AWegstreckeName _name)
            = Language.anzahl Language.wegstreckenElemente
    zeigeAnfrage
        (AWegstreckeNameAnzahl _acc _anzahl)
            = Language.wegstreckenElement
    zeigeAnfrage
        (AWegstreckeNameAnzahlWeicheRichtung _acc _anzahl _weiche)
            = Language.richtung
    zeigeAnfrage
        (AWSStatusAnfrage anfrageKonstruktor _eitherF)
            = zeigeAnfrage $ anfrageKonstruktor leeresToken
    zeigeAnfrage
        (AWegstreckeMStatus objektStatusAnfrage _eitherKonstruktor)
            = zeigeAnfrage objektStatusAnfrage
    zeigeAnfrageOptionen :: (IsString s, Semigroup s) => AnfrageWegstrecke z -> Maybe s
    zeigeAnfrageOptionen
        (AWSUnbekannt qWegstrecke _eingabe)
            = zeigeAnfrageOptionen qWegstrecke
    zeigeAnfrageOptionen
        (AWegstreckeNameAnzahl _acc _anzahl)
            = Just $ toBefehlsString Language.befehlWegstreckenElemente
    zeigeAnfrageOptionen
        (AWegstreckeNameAnzahlWeicheRichtung _acc _anzahl _weiche)
            = Just $ toBefehlsString $ map showText $ NE.toList unterstützteRichtungen
    zeigeAnfrageOptionen
        (AWSStatusAnfrage anfrageKonstruktor _eitherF)
            = zeigeAnfrageOptionen $ anfrageKonstruktor leeresToken
    zeigeAnfrageOptionen
        (AWegstreckeMStatus objektStatusAnfrage _eitherKonstruktor)
            = zeigeAnfrageOptionen objektStatusAnfrage
    zeigeAnfrageOptionen
        _anfrage
            = Nothing

<<<<<<< HEAD
-- | Bekannte Teil-Typen einer 'Wegstrecke'
data AnfrageWegstreckenElement
    = AWSEUnbekannt
        Text
    | AWSEWeiche
    | AWSEBahngeschwindigkeit
    | AWSEStreckenabschnitt
    | AWSEKupplung

=======
>>>>>>> 1b8303a0
-- | Eingabe einer Wegstrecke
anfrageWegstreckeAktualisieren :: (ZugtypKlasse z) =>
    (AnfrageWegstrecke z) ->
    EingabeToken ->
        Either (AnfrageWegstrecke z) (Wegstrecke z)
anfrageWegstreckeAktualisieren
    AnfrageWegstrecke
    EingabeToken {eingabe}
        = Left $ AWegstreckeName eingabe
anfrageWegstreckeAktualisieren
    anfrage@(AWegstreckeName wsName)
    EingabeToken {eingabe, ganzzahl}
        = case ganzzahl of
            Nothing
                -> Left $ AWSUnbekannt anfrage eingabe
            (Just anzahl)
                -> Left $ AWegstreckeNameAnzahl
                    Wegstrecke {
                        wsName,
                        wsBahngeschwindigkeiten = [],
                        wsStreckenabschnitte = [],
                        wsWeichenRichtungen = [],
                        wsKupplungen = []}
                    anzahl
anfrageWegstreckeAktualisieren
    anfrage@(AWegstreckeNameAnzahl
        acc@Wegstrecke {wsBahngeschwindigkeiten, wsStreckenabschnitte, wsKupplungen}
        anzahl)
    token
        = Left $ case anfrageWegstreckenElement token of
            AWSEWeiche
                -> AWSStatusAnfrage SAOZWeiche $ Left $ anfrageWeicheAnhängen anfrage
            AWSEBahngeschwindigkeit
                -> AWSStatusAnfrage SAOZBahngeschwindigkeit $ eitherObjektAnhängen acc
            AWSEStreckenabschnitt
                -> AWSStatusAnfrage SAOZStreckenabschnitt $ eitherObjektAnhängen acc
            AWSEKupplung
                -> AWSStatusAnfrage SAOZKupplung $ eitherObjektAnhängen acc
            (AWSEUnbekannt eingabe)
                -> AWSUnbekannt anfrage eingabe
    where
        anfrageWegstreckenElement :: EingabeToken -> AnfrageWegstreckenElement
        anfrageWegstreckenElement token@EingabeToken {eingabe} = wähleBefehl token [
            (Lexer.Weiche                , AWSEWeiche),
            (Lexer.Bahngeschwindigkeit   , AWSEBahngeschwindigkeit),
            (Lexer.Streckenabschnitt     , AWSEStreckenabschnitt),
            (Lexer.Kupplung              , AWSEKupplung)]
            $ AWSEUnbekannt eingabe
        eitherObjektAnhängen :: Wegstrecke z ->
                Either (ObjektZugtyp z -> (AnfrageWegstrecke z)) (ObjektZugtyp z -> (Wegstrecke z))
        eitherObjektAnhängen
            wegstrecke
                | anzahl > 1
                    = Left $ anfrageObjektAnhängen wegstrecke
                | otherwise
                    = Right $ objektAnhängen wegstrecke
        objektAnhängen :: Wegstrecke z -> ObjektZugtyp z -> Wegstrecke z
        objektAnhängen
            wegstrecke@Wegstrecke {wsBahngeschwindigkeiten}
            (OZBahngeschwindigkeit bahngeschwindigkeit)
                = wegstrecke {wsBahngeschwindigkeiten = bahngeschwindigkeit : wsBahngeschwindigkeiten}
        objektAnhängen
            wegstrecke@Wegstrecke {wsStreckenabschnitte}
            (OZStreckenabschnitt streckenabschnitt)
                = wegstrecke {wsStreckenabschnitte = streckenabschnitt : wsStreckenabschnitte}
        objektAnhängen
            wegstrecke@Wegstrecke {wsKupplungen}
            (OZKupplung kupplung)
                = wegstrecke {wsKupplungen = kupplung : wsKupplungen}
        -- Ignoriere invalide Eingaben; Sollte nie aufgerufen werden
        objektAnhängen
            wegstrecke
            _objekt
                = wegstrecke
        anfrageObjektAnhängen :: Wegstrecke z -> ObjektZugtyp z -> AnfrageWegstrecke z
        anfrageObjektAnhängen
            wegstrecke
            objekt
                = AWegstreckeNameAnzahl (objektAnhängen wegstrecke objekt) $ pred anzahl
        anfrageWeicheAnhängen :: AnfrageWegstrecke z -> ObjektZugtyp z -> AnfrageWegstrecke z
        anfrageWeicheAnhängen
            (AWegstreckeNameAnzahl wegstrecke anzahl)
            (OZWeiche weiche)
                = AWegstreckeNameAnzahlWeicheRichtung wegstrecke anzahl weiche
        -- Ignoriere invalide Eingaben; Sollte nie aufgerufen werden
        anfrageWeicheAnhängen
            anfrageWegstrecke
            _objekt
                = anfrageWegstrecke
anfrageWegstreckeAktualisieren
    (AWSStatusAnfrage anfrageKonstruktor eitherF)
    token
        = Left $ AWegstreckeMStatus (anfrageKonstruktor token) eitherF
anfrageWegstreckeAktualisieren
    anfrage@(AWegstreckeNameAnzahlWeicheRichtung
        acc@Wegstrecke {wsWeichenRichtungen}
        anzahl
        weiche)
    token@EingabeToken {eingabe}
        = case wähleRichtung token of
            (Just richtung)
                | hatRichtung weiche richtung
                    -> eitherWeicheRichtungAnhängen anfrage richtung
            Nothing
                -> Left $ AWSUnbekannt anfrage eingabe
    where
        eitherWeicheRichtungAnhängen :: AnfrageWegstrecke z -> Richtung -> Either (AnfrageWegstrecke z) (Wegstrecke z)
        eitherWeicheRichtungAnhängen
            anfrageWegstrecke
            richtung
                | anzahl > 1
                    = Left $ qWeicheRichtungAnhängen anfrageWegstrecke richtung
                | otherwise
                    = Right $ weicheRichtungAnhängen anfrageWegstrecke richtung
        qWeicheRichtungAnhängen :: AnfrageWegstrecke z -> Richtung -> (AnfrageWegstrecke z)
        qWeicheRichtungAnhängen
            anfrageWegstrecke
            richtung
                = AWegstreckeNameAnzahl (weicheRichtungAnhängen anfrageWegstrecke richtung) $ pred anzahl
        weicheRichtungAnhängen :: AnfrageWegstrecke z -> Richtung -> (Wegstrecke z)
        weicheRichtungAnhängen
            (AWegstreckeNameAnzahlWeicheRichtung wegstrecke@(Wegstrecke {wsWeichenRichtungen}) _anzahl weiche)
            richtung
                = wegstrecke {wsWeichenRichtungen = (weiche, richtung) : wsWeichenRichtungen}
anfrageWegstreckeAktualisieren
    anfrage@AWSUnbekannt {}
    _token
        = Left anfrage

-- | Unvollständige Objekte
data AnfrageObjekt
    = AnfrageObjekt
    | AOUnbekannt
        AnfrageObjekt   -- ^ Anfrage
        Text            -- ^ Eingabe
    | AOBahngeschwindigkeit
        (AnfrageZugtypEither AnfrageBahngeschwindigkeit)
    | AOStreckenabschnitt
        AnfrageStreckenabschnitt
    | AOWeiche
        (AnfrageZugtypEither AnfrageWeiche)
    | AOKupplung
        AnfrageKupplung
    | AOWegstrecke
        (ZugtypEither AnfrageWegstrecke)
    | AOPlan
        AnfragePlan
    | AOStatusAnfrage
        StatusAnfrageObjekt
        (Either (Objekt -> AnfrageObjekt) (Objekt -> Objekt))

type instance AnfrageFamilie Objekt = AnfrageObjekt

instance (Show (AnfrageFamilie (ZugtypEither Weiche))) => Show AnfrageObjekt where
    show :: AnfrageObjekt -> String
    show
        (AOUnbekannt anfrageObjekt eingabe)
            = unpack $ unbekanntShowText anfrageObjekt eingabe
    show
        AnfrageObjekt
            = Language.objekt
    show
        (AOBahngeschwindigkeit aBahngeschwindigkeit)
            = showText aBahngeschwindigkeit
    show
        (AOStreckenabschnitt aStreckenabschnitt)
            = showText aStreckenabschnitt
    show
        (AOWeiche aWeiche)
            = showText aWeiche
    show
        (AOKupplung aKupplung)
            = showText aKupplung
    show
        (AOWegstrecke qWegstrecke)
            = showText qWegstrecke
    show
        (AOPlan aPlan)
            = showText aPlan
    show
        (AOStatusAnfrage objektStatusAnfrage _eitherKonstruktor)
            = showText objektStatusAnfrage
instance Anfrage AnfrageObjekt where
    zeigeAnfrage :: (IsString s, Semigroup s) => AnfrageObjekt -> s
    zeigeAnfrage
        (AOUnbekannt anfrageObjekt _eingabe)
            = zeigeAnfrage anfrageObjekt
    zeigeAnfrage
        AnfrageObjekt
            = Language.objekt
    zeigeAnfrage
        (AOBahngeschwindigkeit aBahngeschwindigkeit)
            = zeigeAnfrage aBahngeschwindigkeit
    zeigeAnfrage
        (AOStreckenabschnitt aStreckenabschnitt)
            = zeigeAnfrage aStreckenabschnitt
    zeigeAnfrage
        (AOWeiche aWeiche)
            = zeigeAnfrage aWeiche
    zeigeAnfrage
        (AOKupplung aKupplung)
            = zeigeAnfrage aKupplung
    zeigeAnfrage
        (AOWegstrecke qWegstrecke)
            = zeigeAnfrage qWegstrecke
    zeigeAnfrage
        (AOPlan aPlan)
            = zeigeAnfrage aPlan
    zeigeAnfrage
        (AOStatusAnfrage objektStatusAnfrage _eitherKonstruktor)
            = zeigeAnfrage objektStatusAnfrage
    zeigeAnfrageOptionen :: (IsString s, Semigroup s) => AnfrageObjekt -> Maybe s
    zeigeAnfrageOptionen
        (AOUnbekannt anfrageObjekt _eingabe)
            = zeigeAnfrageOptionen anfrageObjekt
    zeigeAnfrageOptionen
        AnfrageObjekt
            = Just $ toBefehlsString Language.befehlTypen
    zeigeAnfrageOptionen
        (AOBahngeschwindigkeit aBahngeschwindigkeit)
            = zeigeAnfrageOptionen aBahngeschwindigkeit
    zeigeAnfrageOptionen
        (AOStreckenabschnitt aStreckenabschnitt)
            = zeigeAnfrageOptionen aStreckenabschnitt
    zeigeAnfrageOptionen
        (AOWeiche aWeiche)
            = zeigeAnfrageOptionen aWeiche
    zeigeAnfrageOptionen
        (AOKupplung aKupplung)
            = zeigeAnfrageOptionen aKupplung
    zeigeAnfrageOptionen
        (AOWegstrecke aWegstrecke)
            = zeigeAnfrageOptionen aWegstrecke
    zeigeAnfrageOptionen
        (AOPlan aPlan)
            = zeigeAnfrageOptionen aPlan
    zeigeAnfrageOptionen
        (AOStatusAnfrage objektStatusAnfrage _eitherKonstruktor)
            = zeigeAnfrageOptionen objektStatusAnfrage

-- | Eingabe eines Objekts
anfrageObjektAktualisieren :: AnfrageObjekt -> EingabeToken -> Either AnfrageObjekt Objekt
anfrageObjektAktualisieren
    qFehler@(AOUnbekannt _anfrage _eingabe)
    _token
        = Left qFehler
anfrageObjektAktualisieren
    anfrageObjekt@(AOStatusAnfrage _objektStatusAnfrage _eitherKonstruktor)
    _token
        = Left anfrageObjekt
anfrageObjektAktualisieren
    AnfrageObjekt
    token@EingabeToken {eingabe}
        = wähleBefehl token [
            (Lexer.Plan                  , Left $ AOPlan AnfragePlan),
            (Lexer.Wegstrecke            , Left $ AOWegstrecke $ AnfrageNothing AnfrageWegstrecke),
            (Lexer.Weiche                , Left $ AOWeiche $ AnfrageNothing AnfrageWeiche),
            (Lexer.Bahngeschwindigkeit   , Left $ AOBahngeschwindigkeit $ AnfrageNothing AnfrageBahngeschwindigkeit),
            (Lexer.Streckenabschnitt     , Left $ AOStreckenabschnitt AnfrageStreckenabschnitt),
            (Lexer.Kupplung              , Left $ AOKupplung AnfrageKupplung)]
            $ Left $ AOUnbekannt AnfrageObjekt eingabe
anfrageObjektAktualisieren
    (AOBahngeschwindigkeit aBahngeschwindigkeit)
    token
        = case anfrageBahngeschwindigkeitAktualisieren aBahngeschwindigkeit token of
            (Left (ABGUnbekannt anfrage eingabe1))
                -> Left $ AOUnbekannt (AOBahngeschwindigkeit anfrage) eingabe1
            (Left aBahngeschwindigkeit1)
                -> Left $ AOBahngeschwindigkeit aBahngeschwindigkeit1
            (Right bahngeschwindigkeit)
                -> Right $ OBahngeschwindigkeit bahngeschwindigkeit
anfrageObjektAktualisieren
    (AOStreckenabschnitt aStreckenabschnitt)
    token
        = case anfrageStreckenabschnittAktualisieren aStreckenabschnitt token of
            (Left (ASTUnbekannt anfrage eingabe1))
                -> Left $ AOUnbekannt (AOStreckenabschnitt anfrage) eingabe1
            (Left aStreckenabschnitt1)
                -> Left $ AOStreckenabschnitt aStreckenabschnitt1
            (Right streckenabschnitt)
                -> Right $ OStreckenabschnitt streckenabschnitt
anfrageObjektAktualisieren
    (AOWeiche aWeiche)
    token
        = case anfrageWeicheAktualisieren aWeiche token of
            (Left (AWEUnbekannt anfrage eingabe1))
                -> Left $ AOUnbekannt (AOWeiche anfrage) eingabe1
            (Left aWeiche1)
                -> Left $ AOWeiche aWeiche1
            (Right weiche)
                -> Right $ OWeiche weiche
anfrageObjektAktualisieren
    (AOKupplung aKupplung)
    token
        = case anfrageKupplungAktualisieren aKupplung token of
            (Left (AKUUnbekannt anfrage eingabe1))
                -> Left $ AOUnbekannt (AOKupplung anfrage) eingabe1
            (Left aKupplung1)
                -> Left $ AOKupplung aKupplung1
            (Right kupplung)
                -> Right $ OKupplung kupplung
anfrageObjektAktualisieren
    (AOWegstrecke aWegstrecke0)
    token
        = case anfrageWegstreckeAktualisieren aWegstrecke0 token of
            (Left (AWSUnbekannt anfrage eingabe1))
                -> Left $ AOUnbekannt (AOWegstrecke anfrage) eingabe1
            (Left (AWegstreckeMStatus objektStatusAnfrage (Right konstruktor)))
                -> Left $ AOStatusAnfrage objektStatusAnfrage $ Right $
                    \objekt -> OWegstrecke $ konstruktor objekt
            (Left (AWegstreckeMStatus objektStatusAnfrage (Left anfrageKonstruktor)))
                -> Left $ AOStatusAnfrage objektStatusAnfrage $ Left $
                    \objekt -> AOWegstrecke $ anfrageKonstruktor objekt
            (Left aWegstrecke1)
                -> Left $ AOWegstrecke aWegstrecke1
            (Right wegstrecke)
                -> Right $ OWegstrecke wegstrecke
anfrageObjektAktualisieren
    (AOPlan aPlan)
    token
        = case anfragePlanAktualisieren aPlan token of
            (Left (APUnbekannt anfrage eingabe1))
                -> Left $ AOUnbekannt (AOPlan anfrage) eingabe1
            (Left (APlanIOStatus objektStatusAnfrage (Right konstruktor)))
                -> Left $ AOStatusAnfrage objektStatusAnfrage $ Right $
                    \objekt -> OPlan $ konstruktor objekt
            (Left (APlanIOStatus objektStatusAnfrage (Left anfrageKonstruktor)))
                -> Left $ AOStatusAnfrage objektStatusAnfrage $ Left $
                    \objekt -> AOPlan $ anfrageKonstruktor objekt
            (Left aPlan1)
                -> Left $ AOPlan aPlan1
            (Right plan)
                -> Right $ OPlan plan<|MERGE_RESOLUTION|>--- conflicted
+++ resolved
@@ -1176,7 +1176,6 @@
         _anfrage
             = Nothing
 
-<<<<<<< HEAD
 -- | Bekannte Teil-Typen einer 'Wegstrecke'
 data AnfrageWegstreckenElement
     = AWSEUnbekannt
@@ -1186,8 +1185,6 @@
     | AWSEStreckenabschnitt
     | AWSEKupplung
 
-=======
->>>>>>> 1b8303a0
 -- | Eingabe einer Wegstrecke
 anfrageWegstreckeAktualisieren :: (ZugtypKlasse z) =>
     (AnfrageWegstrecke z) ->
@@ -1431,9 +1428,9 @@
 -- | Eingabe eines Objekts
 anfrageObjektAktualisieren :: AnfrageObjekt -> EingabeToken -> Either AnfrageObjekt Objekt
 anfrageObjektAktualisieren
-    qFehler@(AOUnbekannt _anfrage _eingabe)
+    aFehler@(AOUnbekannt _anfrage _eingabe)
     _token
-        = Left qFehler
+        = Left aFehler
 anfrageObjektAktualisieren
     anfrageObjekt@(AOStatusAnfrage _objektStatusAnfrage _eitherKonstruktor)
     _token
